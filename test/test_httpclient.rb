# -*- encoding: utf-8 -*-
require File.expand_path('helper', File.dirname(__FILE__))


class TestHTTPClient < Test::Unit::TestCase
  include Helper
  include HTTPClient::Util

  def setup
    super
    setup_server
    setup_client
  end

  def teardown
    super
  end

  def test_initialize
    setup_proxyserver
    escape_noproxy do
      @proxyio.string = ""
      @client = HTTPClient.new(proxyurl)
      assert_equal(urify(proxyurl), @client.proxy)
      assert_equal(200, @client.head(serverurl).status)
      assert(/accept/ =~ @proxyio.string)
    end
  end

  def test_agent_name
    @client = HTTPClient.new(nil, "agent_name_foo")
    str = ""
    @client.debug_dev = str
    @client.get(serverurl)
    lines = str.split(/(?:\r?\n)+/)
    assert_equal("= Request", lines[0])
    assert_match(/^User-Agent: agent_name_foo \(#{HTTPClient::VERSION}/, lines[4])
  end

  def test_from
    @client = HTTPClient.new(nil, nil, "from_bar")
    str = ""
    @client.debug_dev = str
    @client.get(serverurl)
    lines = str.split(/(?:\r?\n)+/)
    assert_equal("= Request", lines[0])
    assert_match(/^From: from_bar/, lines[5])
  end

  def test_debug_dev
    str = ""
    @client.debug_dev = str
    assert_equal(str.object_id, @client.debug_dev.object_id)
    assert(str.empty?)
    @client.get(serverurl)
    assert(!str.empty?)
  end

  def test_debug_dev_stream
    str = ""
    @client.debug_dev = str
    conn = @client.get_async(serverurl)
    Thread.pass while !conn.finished?
    assert(!str.empty?)
  end

  def test_protocol_version_http09
    @client.protocol_version = 'HTTP/0.9'
    @client.debug_dev = str = ''
    @client.test_loopback_http_response << "hello\nworld\n"
    res = @client.get(serverurl + 'hello')
    assert_equal('0.9', res.http_version)
    assert_equal(nil, res.status)
    assert_equal(nil, res.reason)
    assert_equal("hello\nworld\n", res.content)
    lines = str.split(/(?:\r?\n)+/)
    assert_equal("= Request", lines[0])
    assert_equal("! CONNECTION ESTABLISHED", lines[2])
    assert_equal("GET /hello HTTP/0.9", lines[3])
    assert_equal("Connection: close", lines[7])
    assert_equal("= Response", lines[8])
    assert_match(/^hello$/, lines[9])
    assert_match(/^world$/, lines[10])
  end

  def test_protocol_version_http10
    assert_equal(nil, @client.protocol_version)
    @client.protocol_version = 'HTTP/1.0'
    assert_equal('HTTP/1.0', @client.protocol_version)
    str = ""
    @client.debug_dev = str
    @client.get(serverurl + 'hello')
    lines = str.split(/(?:\r?\n)+/)
    assert_equal("= Request", lines[0])
    assert_equal("! CONNECTION ESTABLISHED", lines[2])
    assert_equal("GET /hello HTTP/1.0", lines[3])
    assert_equal("Connection: close", lines[7])
    assert_equal("= Response", lines[8])
  end

  def test_header_accept_by_default
    str = ""
    @client.debug_dev = str
    @client.get(serverurl)
    lines = str.split(/(?:\r?\n)+/)
    assert_equal("Accept: */*", lines[5])
  end

  def test_header_accept
    str = ""
    @client.debug_dev = str
    @client.get(serverurl, :header => {:Accept => 'text/html'})
    lines = str.split(/(?:\r?\n)+/)
    assert_equal("Accept: text/html", lines[4])
  end

  def test_host_given
    str = ""
    @client.debug_dev = str
    @client.get(serverurl)
    lines = str.split(/(?:\r?\n)+/)
    assert_equal("= Request", lines[0])
    assert_equal("! CONNECTION ESTABLISHED", lines[2])
    assert_equal("GET / HTTP/1.1", lines[3])
    assert_equal("Host: localhost:#{serverport}", lines[7])
    #
    @client.reset_all
    str = ""
    @client.debug_dev = str
    @client.get(serverurl, nil, {'Host' => 'foo'})
    lines = str.split(/(?:\r?\n)+/)
    assert_equal("= Request", lines[0])
    assert_equal("! CONNECTION ESTABLISHED", lines[2])
    assert_equal("GET / HTTP/1.1", lines[3])
    assert_equal("Host: foo", lines[4]) # use given param
  end

  def test_redirect_returns_not_modified
    assert_nothing_raised do
      timeout(2) do
        @client.get(serverurl + 'status', {:status => 306}, {:follow_redirect => true})
      end
    end
  end

  def test_protocol_version_http11
    assert_equal(nil, @client.protocol_version)
    str = ""
    @client.debug_dev = str
    @client.get(serverurl)
    lines = str.split(/(?:\r?\n)+/)
    assert_equal("= Request", lines[0])
    assert_equal("! CONNECTION ESTABLISHED", lines[2])
    assert_equal("GET / HTTP/1.1", lines[3])
    assert_equal("Host: localhost:#{serverport}", lines[7])
    @client.protocol_version = 'HTTP/1.1'
    assert_equal('HTTP/1.1', @client.protocol_version)
    str = ""
    @client.debug_dev = str
    @client.get(serverurl)
    lines = str.split(/(?:\r?\n)+/)
    assert_equal("= Request", lines[0])
    assert_equal("! CONNECTION ESTABLISHED", lines[2])
    assert_equal("GET / HTTP/1.1", lines[3])
    @client.protocol_version = 'HTTP/1.0'
    str = ""
    @client.debug_dev = str
    @client.get(serverurl)
    lines = str.split(/(?:\r?\n)+/)
    assert_equal("= Request", lines[0])
    assert_equal("! CONNECTION ESTABLISHED", lines[2])
    assert_equal("GET / HTTP/1.0", lines[3])
  end

  def test_proxy
    setup_proxyserver
    escape_noproxy do
      begin
        @client.proxy = "http://"
      rescue
        assert_match(/InvalidURIError/, $!.class.to_s)
      end
      @client.proxy = ""
      assert_nil(@client.proxy)
      @client.proxy = "http://admin:admin@foo:1234"
      assert_equal(urify("http://admin:admin@foo:1234"), @client.proxy)
      uri = urify("http://bar:2345")
      @client.proxy = uri
      assert_equal(uri, @client.proxy)
      #
      @proxyio.string = ""
      @client.proxy = nil
      assert_equal(200, @client.head(serverurl).status)
      assert(/accept/ !~ @proxyio.string)
      #
      @proxyio.string = ""
      @client.proxy = proxyurl
      @client.debug_dev = str = ""
      assert_equal(200, @client.head(serverurl).status)
      assert(/accept/ =~ @proxyio.string)
      assert(/Host: localhost:#{serverport}/ =~ str)
    end
  end

  def test_host_header
    @client.proxy = proxyurl
    @client.debug_dev = str = ""
    @client.test_loopback_http_response << "HTTP/1.0 200 OK\r\n\r\n"
    assert_equal(200, @client.head('http://www.example.com/foo').status)
    # ensure no ':80' is added.  some servers dislike that.
    assert(/\r\nHost: www\.example\.com\r\n/ =~ str)
    #
    @client.debug_dev = str = ""
    @client.test_loopback_http_response << "HTTP/1.0 200 OK\r\n\r\n"
    assert_equal(200, @client.head('http://www.example.com:12345/foo').status)
    # ensure ':12345' exists.
    assert(/\r\nHost: www\.example\.com:12345\r\n/ =~ str)
  end

  def test_proxy_env
    setup_proxyserver
    escape_env do
      ENV['http_proxy'] = "http://admin:admin@foo:1234"
      ENV['NO_PROXY'] = "foobar"
      client = HTTPClient.new
      assert_equal(urify("http://admin:admin@foo:1234"), client.proxy)
      assert_equal('foobar', client.no_proxy)
    end
  end

  def test_proxy_env_cgi
    setup_proxyserver
    escape_env do
      ENV['REQUEST_METHOD'] = 'GET' # CGI environment emulation
      ENV['http_proxy'] = "http://admin:admin@foo:1234"
      ENV['no_proxy'] = "foobar"
      client = HTTPClient.new
      assert_equal(nil, client.proxy)
      ENV['CGI_HTTP_PROXY'] = "http://admin:admin@foo:1234"
      client = HTTPClient.new
      assert_equal(urify("http://admin:admin@foo:1234"), client.proxy)
    end
  end

  def test_empty_proxy_env
    setup_proxyserver
    escape_env do
      ENV['http_proxy'] = ""
      client = HTTPClient.new
      assert_equal(nil, client.proxy)
    end
  end

  def test_noproxy_for_localhost
    @proxyio.string = ""
    @client.proxy = proxyurl
    assert_equal(200, @client.head(serverurl).status)
    assert(/accept/ !~ @proxyio.string)
  end

  def test_no_proxy
    setup_proxyserver
    escape_noproxy do
      # proxy is not set.
      assert_equal(nil, @client.no_proxy)
      @client.no_proxy = 'localhost'
      assert_equal('localhost', @client.no_proxy)
      @proxyio.string = ""
      @client.proxy = nil
      assert_equal(200, @client.head(serverurl).status)
      assert(/accept/ !~ @proxyio.string)
      #
      @proxyio.string = ""
      @client.proxy = proxyurl
      assert_equal(200, @client.head(serverurl).status)
      assert(/accept/ !~ @proxyio.string)
      #
      @client.no_proxy = 'foobar'
      @proxyio.string = ""
      @client.proxy = proxyurl
      assert_equal(200, @client.head(serverurl).status)
      assert(/accept/ =~ @proxyio.string)
      #
      @client.no_proxy = 'foobar,localhost:baz'
      @proxyio.string = ""
      @client.proxy = proxyurl
      assert_equal(200, @client.head(serverurl).status)
      assert(/accept/ !~ @proxyio.string)
      #
      @client.no_proxy = 'foobar,localhost:443'
      @proxyio.string = ""
      @client.proxy = proxyurl
      assert_equal(200, @client.head(serverurl).status)
      assert(/accept/ =~ @proxyio.string)
      #
      @client.no_proxy = "foobar,localhost:443:localhost:#{serverport},baz"
      @proxyio.string = ""
      @client.proxy = proxyurl
      assert_equal(200, @client.head(serverurl).status)
      assert(/accept/ !~ @proxyio.string)
    end
  end

  def test_no_proxy_with_initial_dot
    @client.debug_dev = str = ""
    @client.test_loopback_http_response << "HTTP/1.0 200 OK\r\n\r\n"
    @client.no_proxy = ''
    @client.proxy = proxyurl
    @client.head('http://www.foo.com')
    assert(/CONNECT TO localhost/ =~ str, 'via proxy')
    #
    @client.debug_dev = str = ""
    @client.test_loopback_http_response << "HTTP/1.0 200 OK\r\n\r\n"
    @client.no_proxy = '.foo.com'
    @client.proxy = proxyurl
    @client.head('http://www.foo.com')
    assert(/CONNECT TO www.foo.com/ =~ str, 'no proxy because .foo.com matches with www.foo.com')
    #
    @client.debug_dev = str = ""
    @client.test_loopback_http_response << "HTTP/1.0 200 OK\r\n\r\n"
    @client.no_proxy = '.foo.com'
    @client.proxy = proxyurl
    @client.head('http://foo.com')
    assert(/CONNECT TO localhost/ =~ str, 'via proxy because .foo.com does not matche with foo.com')
    #
    @client.debug_dev = str = ""
    @client.test_loopback_http_response << "HTTP/1.0 200 OK\r\n\r\n"
    @client.no_proxy = 'foo.com'
    @client.proxy = proxyurl
    @client.head('http://foo.com')
    assert(/CONNECT TO foo.com/ =~ str, 'no proxy because foo.com matches with foo.com')
  end

  def test_cookie_update_while_authentication
    escape_noproxy do
      @client.test_loopback_http_response << <<EOS
HTTP/1.0 401\r
Date: Fri, 19 Dec 2008 11:57:29 GMT\r
Content-Type: text/plain\r
Content-Length: 0\r
WWW-Authenticate: Basic realm="hello"\r
Set-Cookie: foo=bar; path=/; domain=.example.org; expires=#{Time.at(1924873200).httpdate}\r
\r
EOS
      @client.test_loopback_http_response << <<EOS
HTTP/1.1 200 OK\r
Content-Length: 5\r
Connection: close\r
\r
hello
EOS
      @client.debug_dev = str = ''
      @client.set_auth("http://www.example.org/baz/", 'admin', 'admin')
      assert_equal('hello', @client.get('http://www.example.org/baz/foo').content)
      assert_match(/^Cookie: foo=bar/, str)
      assert_match(/^Authorization: Basic YWRtaW46YWRtaW4=/, str)
    end
  end


  def test_proxy_ssl
    escape_noproxy do
      @client.proxy = 'http://admin:admin@localhost:8080/'
      # disconnected at initial 'CONNECT' so there're 2 loopback responses
      @client.test_loopback_http_response << <<EOS
HTTP/1.0 407 Proxy Authentication Required\r
Date: Fri, 19 Dec 2008 11:57:29 GMT\r
Content-Type: text/plain\r
Content-Length: 0\r
Proxy-Authenticate: Basic realm="hello"\r
Proxy-Connection: close\r
\r
EOS
      @client.test_loopback_http_response << <<EOS
HTTP/1.0 200 Connection established\r
\r
HTTP/1.1 200 OK\r
Content-Length: 5\r
Connection: close\r
\r
hello
EOS
      assert_equal('hello', @client.get('https://localhost:17171/baz').content)
    end
  end

  def test_loopback_response
    @client.test_loopback_response << 'message body 1'
    @client.test_loopback_response << 'message body 2'
    assert_equal('message body 1', @client.get_content('http://somewhere'))
    assert_equal('message body 2', @client.get_content('http://somewhere'))
    #
    @client.debug_dev = str = ''
    @client.test_loopback_response << 'message body 3'
    assert_equal('message body 3', @client.get_content('http://somewhere'))
    assert_match(/message body 3/, str)
  end

  def test_loopback_response_stream
    @client.test_loopback_response << 'message body 1'
    @client.test_loopback_response << 'message body 2'
    conn = @client.get_async('http://somewhere')
    Thread.pass while !conn.finished?
    assert_equal('message body 1', conn.pop.content.read)
    conn = @client.get_async('http://somewhere')
    Thread.pass while !conn.finished?
    assert_equal('message body 2', conn.pop.content.read)
  end

  def test_loopback_http_response
    @client.test_loopback_http_response << "HTTP/1.0 200 OK\ncontent-length: 100\n\nmessage body 1"
    @client.test_loopback_http_response << "HTTP/1.0 200 OK\ncontent-length: 100\n\nmessage body 2"
    assert_equal('message body 1', @client.get_content('http://somewhere'))
    assert_equal('message body 2', @client.get_content('http://somewhere'))
  end

  def test_multiline_header
    @client.test_loopback_http_response << "HTTP/1.0 200 OK\nX-Foo: XXX\n   YYY\nX-Bar: \n XXX\n\tYYY\ncontent-length: 100\n\nmessage body 1"
    res = @client.get('http://somewhere')
    assert_equal('message body 1', res.content)
    assert_equal(['XXX YYY'], res.header['x-foo'])
    assert_equal(['XXX YYY'], res.header['x-bar'])
  end

  def test_broken_header
    @client.test_loopback_http_response << "HTTP/1.0 200 OK\nXXXXX\ncontent-length: 100\n\nmessage body 1"
    res = @client.get('http://somewhere')
    assert_equal('message body 1', res.content)
  end

  def test_request_uri_in_response
    @client.test_loopback_http_response << "HTTP/1.0 200 OK\ncontent-length: 100\n\nmessage body"
    assert_equal(urify('http://google.com/'), @client.get('http://google.com/').header.request_uri)
  end

  def test_request_uri_in_response_when_redirect
    expected = urify(serverurl + 'hello')
    assert_equal(expected, @client.get(serverurl + 'redirect1', :follow_redirect => true).header.request_uri)
    assert_equal(expected, @client.get(serverurl + 'redirect2', :follow_redirect => true).header.request_uri)
  end

  def test_redirect_non_https
    url = serverurl + 'redirect1'
    https_url = urify(url)
    https_url.scheme = 'https'
    #
    redirect_to_http = "HTTP/1.0 302 OK\nLocation: #{url}\n\n"
    redirect_to_https = "HTTP/1.0 302 OK\nLocation: #{https_url}\n\n"
    #
    # https -> http is denied
    @client.test_loopback_http_response << redirect_to_http
    assert_raises(HTTPClient::BadResponseError) do
      @client.get_content(https_url)
    end
    #
    # http -> http is OK
    @client.reset_all
    @client.test_loopback_http_response << redirect_to_http
    assert_equal('hello', @client.get_content(url))
    #
    # http -> https is OK
    @client.reset_all
    @client.test_loopback_http_response << redirect_to_https
    assert_raises(OpenSSL::SSL::SSLError) do
      # trying to normal endpoint with SSL -> SSL negotiation failure
      @client.get_content(url)
    end
    #
    # https -> https is OK
    @client.reset_all
    @client.test_loopback_http_response << redirect_to_https
    assert_raises(OpenSSL::SSL::SSLError) do
      # trying to normal endpoint with SSL -> SSL negotiation failure
      @client.get_content(https_url)
    end
    #
    # https -> http with strict_redirect_uri_callback
    @client.redirect_uri_callback = @client.method(:strict_redirect_uri_callback)
    @client.test_loopback_http_response << redirect_to_http
    assert_raises(HTTPClient::BadResponseError) do
      @client.get_content(https_url)
    end
  end

  def test_redirect_see_other
    assert_equal('hello', @client.post_content(serverurl + 'redirect_see_other'))
  end

  def test_redirect_relative
    @client.test_loopback_http_response << "HTTP/1.0 302 OK\nLocation: hello\n\n"
    silent do
      assert_equal('hello', @client.get_content(serverurl + 'redirect1'))
    end
    #
    @client.reset_all
    @client.redirect_uri_callback = @client.method(:strict_redirect_uri_callback)
    assert_equal('hello', @client.get_content(serverurl + 'redirect1'))
    @client.reset_all
    @client.test_loopback_http_response << "HTTP/1.0 302 OK\nLocation: hello\n\n"
    begin
      @client.get_content(serverurl + 'redirect1')
      assert(false)
    rescue HTTPClient::BadResponseError => e
      assert_equal(302, e.res.status)
    end
  end

  def test_redirect_https_relative
    url = serverurl + 'redirect1'
    https_url = urify(url)
    https_url.scheme = 'https'
    @client.test_loopback_http_response << "HTTP/1.0 302 OK\nLocation: /foo\n\n"
    @client.test_loopback_http_response << "HTTP/1.0 200 OK\n\nhello"
    silent do
      assert_equal('hello', @client.get_content(https_url))
    end
  end

  def test_no_content
    assert_nothing_raised do
      timeout(2) do
        @client.get(serverurl + 'status', :status => 101)
        @client.get(serverurl + 'status', :status => 204)
        @client.get(serverurl + 'status', :status => 304)
      end
    end
  end

  def test_get_content
    assert_equal('hello', @client.get_content(serverurl + 'hello'))
    assert_equal('hello', @client.get_content(serverurl + 'redirect1'))
    assert_equal('hello', @client.get_content(serverurl + 'redirect2'))
    url = serverurl.sub(/localhost/, '127.0.0.1')
    assert_equal('hello', @client.get_content(url + 'hello'))
    assert_equal('hello', @client.get_content(url + 'redirect1'))
    assert_equal('hello', @client.get_content(url + 'redirect2'))
    @client.reset(serverurl)
    @client.reset(url)
    @client.reset(serverurl)
    @client.reset(url)
    assert_raises(HTTPClient::BadResponseError) do
      @client.get_content(serverurl + 'notfound')
    end
    assert_raises(HTTPClient::BadResponseError) do
      @client.get_content(serverurl + 'redirect_self')
    end
    called = false
    @client.redirect_uri_callback = lambda { |uri, res|
      newuri = res.header['location'][0]
      called = true
      newuri
    }
    assert_equal('hello', @client.get_content(serverurl + 'relative_redirect'))
    assert(called)
  end

  GZIP_CONTENT = "\x1f\x8b\x08\x00\x1a\x96\xe0\x4c\x00\x03\xcb\x48\xcd\xc9\xc9\x07\x00\x86\xa6\x10\x36\x05\x00\x00\x00"
  DEFLATE_CONTENT = "\x78\x9c\xcb\x48\xcd\xc9\xc9\x07\x00\x06\x2c\x02\x15"
  GZIP_CONTENT.force_encoding('BINARY') if GZIP_CONTENT.respond_to?(:force_encoding)
  DEFLATE_CONTENT.force_encoding('BINARY') if DEFLATE_CONTENT.respond_to?(:force_encoding)
  def test_get_gzipped_content
    @client.transparent_gzip_decompression = false
    content = @client.get_content(serverurl + 'compressed?enc=gzip')
    assert_not_equal('hello', content)
    assert_equal(GZIP_CONTENT, content)
    @client.transparent_gzip_decompression = true
    assert_equal('hello', @client.get_content(serverurl + 'compressed?enc=gzip'))
    assert_equal('hello', @client.get_content(serverurl + 'compressed?enc=deflate'))
    @client.transparent_gzip_decompression = false
  end

  def test_get_content_with_block
    @client.get_content(serverurl + 'hello') do |str|
      assert_equal('hello', str)
    end
    @client.get_content(serverurl + 'redirect1') do |str|
      assert_equal('hello', str)
    end
    @client.get_content(serverurl + 'redirect2') do |str|
      assert_equal('hello', str)
    end
  end

  def test_post_content
    assert_equal('hello', @client.post_content(serverurl + 'hello'))
    assert_equal('hello', @client.post_content(serverurl + 'redirect1'))
    assert_equal('hello', @client.post_content(serverurl + 'redirect2'))
    assert_raises(HTTPClient::BadResponseError) do
      @client.post_content(serverurl + 'notfound')
    end
    assert_raises(HTTPClient::BadResponseError) do
      @client.post_content(serverurl + 'redirect_self')
    end
    called = false
    @client.redirect_uri_callback = lambda { |uri, res|
      newuri = res.header['location'][0]
      called = true
      newuri
    }
    assert_equal('hello', @client.post_content(serverurl + 'relative_redirect'))
    assert(called)
  end

  def test_post_content_io
    post_body = StringIO.new("1234567890")
    assert_equal('post,1234567890', @client.post_content(serverurl + 'servlet', post_body))

    # all browsers use GET for 302
    post_body = StringIO.new("1234567890")
    assert_equal('1234567890', @client.post_content(serverurl + 'servlet_413', post_body))

    assert_equal('', @client.get_content(serverurl + 'servlet_redirect_413'))
    post_body = StringIO.new("1234567890")
    assert_equal('', @client.post_content(serverurl + 'servlet_redirect_413', post_body))


    post_body = StringIO.new("1234567890")
    assert_equal('post,1234567890', @client.post_content(serverurl + 'servlet_temporary_redirect', post_body))
    post_body = StringIO.new("1234567890")
    assert_equal('get', @client.post_content(serverurl + 'servlet_see_other', post_body))
    #
    post_body = StringIO.new("1234567890")
    post_body.read(5)
    assert_equal('post,67890', @client.post_content(serverurl + 'servlet_temporary_redirect', post_body))
  end

  def test_head
    assert_equal("head", @client.head(serverurl + 'servlet').header["x-head"][0])
    param = {'1'=>'2', '3'=>'4'}
    res = @client.head(serverurl + 'servlet', param)
    assert_equal(param, params(res.header["x-query"][0]))
  end

  def test_head_async
    param = {'1'=>'2', '3'=>'4'}
    conn = @client.head_async(serverurl + 'servlet', param)
    Thread.pass while !conn.finished?
    res = conn.pop
    assert_equal(param, params(res.header["x-query"][0]))
  end

  def test_get
    assert_equal("get", @client.get(serverurl + 'servlet').content)
    param = {'1'=>'2', '3'=>'4'}
    res = @client.get(serverurl + 'servlet', param)
    assert_equal(param, params(res.header["x-query"][0]))
    assert_nil(res.contenttype)
    #
    url = serverurl.to_s + 'servlet?5=6&7=8'
    res = @client.get(url, param)
    assert_equal(param.merge("5"=>"6", "7"=>"8"), params(res.header["x-query"][0]))
    assert_nil(res.contenttype)
  end

  def test_head_follow_redirect
    expected = urify(serverurl + 'hello')
    assert_equal(expected, @client.head(serverurl + 'hello', :follow_redirect => true).header.request_uri)
    assert_equal(expected, @client.head(serverurl + 'redirect1', :follow_redirect => true).header.request_uri)
    assert_equal(expected, @client.head(serverurl + 'redirect2', :follow_redirect => true).header.request_uri)
  end

  def test_get_follow_redirect
    assert_equal('hello', @client.get(serverurl + 'hello', :follow_redirect => true).body)
    assert_equal('hello', @client.get(serverurl + 'redirect1', :follow_redirect => true).body)
    assert_equal('hello', @client.get(serverurl + 'redirect2', :follow_redirect => true).body)
  end

  def test_get_async
    param = {'1'=>'2', '3'=>'4'}
    conn = @client.get_async(serverurl + 'servlet', param)
    Thread.pass while !conn.finished?
    res = conn.pop
    assert_equal(param, params(res.header["x-query"][0]))
  end

  def test_get_async_for_largebody
    conn = @client.get_async(serverurl + 'largebody')
    res = conn.pop
    assert_equal(1000*1000, res.content.read.length)
  end

  def test_get_with_block
    called = false
    res = @client.get(serverurl + 'servlet') { |str|
      assert_equal('get', str)
      called = true
    }
    assert(called)
    # res does not have a content
    assert_nil(res.content)
  end

  def test_get_with_block_chunk_string_recycle
    @client.read_block_size = 2
    body = []
    res = @client.get(serverurl + 'servlet') { |str|
      body << str
    }
    assert_equal(2, body.size)
    assert_equal("get", body.join) # Was "tt" by String object recycle...
  end

  def test_post
    assert_equal("post", @client.post(serverurl + 'servlet').content[0, 4])
    param = {'1'=>'2', '3'=>'4'}
    res = @client.post(serverurl + 'servlet', param)
    assert_equal(param, params(res.header["x-query"][0]))
  end

  def test_post_follow_redirect
    assert_equal('hello', @client.post(serverurl + 'hello', :follow_redirect => true).body)
    assert_equal('hello', @client.post(serverurl + 'redirect1', :follow_redirect => true).body)
    assert_equal('hello', @client.post(serverurl + 'redirect2', :follow_redirect => true).body)
  end

  def test_post_with_content_type
    param = [['1', '2'], ['3', '4']]
    ext = {'content-type' => 'application/x-www-form-urlencoded', 'hello' => 'world'}
    assert_equal("post", @client.post(serverurl + 'servlet').content[0, 4], ext)
    res = @client.post(serverurl + 'servlet', param, ext)
    assert_equal(Hash[param], params(res.header["x-query"][0]))
    #
    ext = [['content-type', 'multipart/form-data'], ['hello', 'world']]
    assert_equal("post", @client.post(serverurl + 'servlet').content[0, 4], ext)
    res = @client.post(serverurl + 'servlet', param, ext)
    assert_match(/Content-Disposition: form-data; name="1"/, res.content)
    assert_match(/Content-Disposition: form-data; name="3"/, res.content)
    #
    ext = {'content-type' => 'multipart/form-data; boundary=hello'}
    assert_equal("post", @client.post(serverurl + 'servlet').content[0, 4], ext)
    res = @client.post(serverurl + 'servlet', param, ext)
    assert_match(/Content-Disposition: form-data; name="1"/, res.content)
    assert_match(/Content-Disposition: form-data; name="3"/, res.content)
    assert_equal("post,--hello\r\nContent-Disposition: form-data; name=\"1\"\r\n\r\n2\r\n--hello\r\nContent-Disposition: form-data; name=\"3\"\r\n\r\n4\r\n--hello--\r\n\r\n", res.content)
  end

  def test_post_with_custom_multipart_and_boolean_params
    param = [['boolean_true', true]]
    ext = { 'content-type' => 'multipart/form-data' }
    assert_equal("post", @client.post(serverurl + 'servlet').content[0, 4], ext)
    res = @client.post(serverurl + 'servlet', param, ext)
    assert_match(/Content-Disposition: form-data; name="boolean_true"\r\n\r\ntrue\r\n/, res.content)
    #
    param = [['boolean_false', false]]
    res = @client.post(serverurl + 'servlet', param, ext)
    assert_match(/Content-Disposition: form-data; name="boolean_false"\r\n\r\nfalse\r\n/, res.content)
    #
    param = [['nil', nil]]
    res = @client.post(serverurl + 'servlet', param, ext)
    assert_match(/Content-Disposition: form-data; name="nil"\r\n\r\n\r\n/, res.content)
  end

  def test_post_with_file
    STDOUT.sync = true
    File.open(__FILE__) do |file|
      res = @client.post(serverurl + 'servlet', {1=>2, 3=>file})
      assert_match(/^Content-Disposition: form-data; name="1"\r\n/nm, res.content)
      assert_match(/^Content-Disposition: form-data; name="3";/, res.content)
      assert_match(/FIND_TAG_IN_THIS_FILE/, res.content)
    end
  end

  def test_post_with_file_without_size
    STDOUT.sync = true
    File.open(__FILE__) do |file|
      def file.size
        # Simulates some strange Windows behaviour
        raise SystemCallError.new "Unknown Error (20047)"
      end
      assert_nothing_raised do
        @client.post(serverurl + 'servlet', {1=>2, 3=>file})
      end
    end
  end

  def test_post_with_io # streaming, but not chunked
    myio = StringIO.new("X" * (HTTP::Message::Body::DEFAULT_CHUNK_SIZE + 1))
    def myio.read(*args)
      @called ||= 0
      @called += 1
      super
    end
    def myio.called
      @called
    end
    @client.debug_dev = str = StringIO.new
    res = @client.post(serverurl + 'servlet', {1=>2, 3=>myio})
    assert_match(/\r\nContent-Disposition: form-data; name="1"\r\n/m, res.content)
    assert_match(/\r\n2\r\n/m, res.content)
    assert_match(/\r\nContent-Disposition: form-data; name="3"; filename=""\r\n/m, res.content)
    assert_match(/\r\nContent-Length:/m, str.string)
    assert_equal(3, myio.called)
  end

  def test_post_with_io_nosize # streaming + chunked post
    myio = StringIO.new("4")
    def myio.size
      nil
    end
    @client.debug_dev = str = StringIO.new
    res = @client.post(serverurl + 'servlet', {1=>2, 3=>myio})
    assert_match(/\r\nContent-Disposition: form-data; name="1"\r\n/m, res.content)
    assert_match(/\r\n2\r\n/m, res.content)
    assert_match(/\r\nContent-Disposition: form-data; name="3"; filename=""\r\n/m, res.content)
    assert_match(/\r\n4\r\n/m, res.content)
    assert_match(/\r\nTransfer-Encoding: chunked\r\n/m, str.string)
  end

  def test_post_async
    param = {'1'=>'2', '3'=>'4'}
    conn = @client.post_async(serverurl + 'servlet', param)
    Thread.pass while !conn.finished?
    res = conn.pop
    assert_equal(param, params(res.header["x-query"][0]))
  end

  def test_post_with_block
    called = false
    res = @client.post(serverurl + 'servlet') { |str|
      assert_equal('post,', str)
      called = true
    }
    assert(called)
    assert_nil(res.content)
    #
    called = false
    param = [['1', '2'], ['3', '4']]
    res = @client.post(serverurl + 'servlet', param) { |str|
      assert_equal('post,1=2&3=4', str)
      called = true
    }
    assert(called)
    assert_equal('1=2&3=4', res.header["x-query"][0])
    assert_nil(res.content)
  end

  def test_post_with_custom_multipart
    ext = {'content-type' => 'multipart/form-data'}
    assert_equal("post", @client.post(serverurl + 'servlet').content[0, 4], ext)
    body = [{ 'Content-Disposition' => 'form-data; name="1"', :content => "2"},
            { 'Content-Disposition' => 'form-data; name="3"', :content => "4"}]
    res = @client.post(serverurl + 'servlet', body, ext)
    assert_match(/Content-Disposition: form-data; name="1"/, res.content)
    assert_match(/Content-Disposition: form-data; name="3"/, res.content)
    #
    ext = {'content-type' => 'multipart/form-data; boundary=hello'}
    assert_equal("post", @client.post(serverurl + 'servlet').content[0, 4], ext)
    res = @client.post(serverurl + 'servlet', body, ext)
    assert_match(/Content-Disposition: form-data; name="1"/, res.content)
    assert_match(/Content-Disposition: form-data; name="3"/, res.content)
    assert_equal("post,--hello\r\nContent-Disposition: form-data; name=\"1\"\r\n\r\n2\r\n--hello\r\nContent-Disposition: form-data; name=\"3\"\r\n\r\n4\r\n--hello--\r\n\r\n", res.content)
  end

  def test_post_with_custom_multipart_and_file
    STDOUT.sync = true
    File.open(__FILE__) do |file|
      ext = { 'Content-Type' => 'multipart/alternative' }
      body = [{ 'Content-Type' => 'text/plain', :content => "this is only a test" },
              { 'Content-Type' => 'application/x-ruby', :content => file }]
      res = @client.post(serverurl + 'servlet', body, ext)
      assert_match(/^Content-Type: text\/plain\r\n/m, res.content)
      assert_match(/^this is only a test\r\n/m, res.content)
      assert_match(/^Content-Type: application\/x-ruby\r\n/m, res.content)
      assert_match(/FIND_TAG_IN_THIS_FILE/, res.content)
    end
  end

  def test_put
    assert_equal("put", @client.put(serverurl + 'servlet').content)
    param = {'1'=>'2', '3'=>'4'}
    @client.debug_dev = str = ''
    res = @client.put(serverurl + 'servlet', param)
    assert_equal(param, params(res.header["x-query"][0]))
    assert_equal('Content-Type: application/x-www-form-urlencoded', str.split(/\r?\n/)[5])
  end

  def test_put_bytesize
    res = @client.put(serverurl + 'servlet', 'txt' => 'あいうえお')
    assert_equal('txt=%E3%81%82%E3%81%84%E3%81%86%E3%81%88%E3%81%8A', res.header["x-query"][0])
    assert_equal('15', res.header["x-size"][0])
  end

  def test_put_async
    param = {'1'=>'2', '3'=>'4'}
    conn = @client.put_async(serverurl + 'servlet', param)
    Thread.pass while !conn.finished?
    res = conn.pop
    assert_equal(param, params(res.header["x-query"][0]))
  end

  def test_patch
    assert_equal("patch", @client.patch(serverurl + 'servlet').content)
    param = {'1'=>'2', '3'=>'4'}
    @client.debug_dev = str = ''
    res = @client.patch(serverurl + 'servlet', param)
    assert_equal(param, params(res.header["x-query"][0]))
    assert_equal('Content-Type: application/x-www-form-urlencoded', str.split(/\r?\n/)[5])
  end

  def test_patch_async
    param = {'1'=>'2', '3'=>'4'}
    conn = @client.patch_async(serverurl + 'servlet', param)
    Thread.pass while !conn.finished?
    res = conn.pop
    assert_equal(param, params(res.header["x-query"][0]))
  end

 def test_delete
    assert_equal("delete", @client.delete(serverurl + 'servlet').content)
  end

  # Not prohibited by spec, but normally it's ignored
  def test_delete_with_body
    param = {'1'=>'2', '3'=>'4'}
    @client.debug_dev = str = ''
    assert_equal("delete", @client.delete(serverurl + 'servlet', param).content)
    assert_equal({'1' => ['2'], '3' => ['4']}, HTTP::Message.parse(str.split(/\r?\n\r?\n/)[2]))
  end

  def test_delete_async
    conn = @client.delete_async(serverurl + 'servlet')
    Thread.pass while !conn.finished?
    res = conn.pop
    assert_equal('delete', res.content.read)
  end

  def test_options
    assert_equal("options", @client.options(serverurl + 'servlet').content)
  end

  def test_options_async
    conn = @client.options_async(serverurl + 'servlet')
    Thread.pass while !conn.finished?
    res = conn.pop
    assert_equal('options', res.content.read)
  end

  def test_propfind
    assert_equal("propfind", @client.propfind(serverurl + 'servlet').content)
  end

  def test_propfind_async
    conn = @client.propfind_async(serverurl + 'servlet')
    Thread.pass while !conn.finished?
    res = conn.pop
    assert_equal('propfind', res.content.read)
  end

  def test_proppatch
    assert_equal("proppatch", @client.proppatch(serverurl + 'servlet').content)
    param = {'1'=>'2', '3'=>'4'}
    res = @client.proppatch(serverurl + 'servlet', param)
    assert_equal('proppatch', res.content)
    assert_equal(param, params(res.header["x-query"][0]))
  end

  def test_proppatch_async
    param = {'1'=>'2', '3'=>'4'}
    conn = @client.proppatch_async(serverurl + 'servlet', param)
    Thread.pass while !conn.finished?
    res = conn.pop
    assert_equal('proppatch', res.content.read)
    assert_equal(param, params(res.header["x-query"][0]))
  end

  def test_trace
    assert_equal("trace", @client.trace(serverurl + 'servlet').content)
    param = {'1'=>'2', '3'=>'4'}
    res = @client.trace(serverurl + 'servlet', param)
    assert_equal(param, params(res.header["x-query"][0]))
  end

  def test_trace_async
    param = {'1'=>'2', '3'=>'4'}
    conn = @client.trace_async(serverurl + 'servlet', param)
    Thread.pass while !conn.finished?
    res = conn.pop
    assert_equal(param, params(res.header["x-query"][0]))
  end

  def test_chunked
    assert_equal('chunked', @client.get_content(serverurl + 'chunked', { 'msg' => 'chunked' }))
    assert_equal('あいうえお', @client.get_content(serverurl + 'chunked', { 'msg' => 'あいうえお' }))
  end

  def test_chunked_empty
    assert_equal('', @client.get_content(serverurl + 'chunked', { 'msg' => '' }))
  end

  def test_get_query
    assert_equal({'1'=>'2'}, check_query_get({1=>2}))
    assert_equal({'a'=>'A', 'B'=>'b'}, check_query_get({"a"=>"A", "B"=>"b"}))
    assert_equal({'&'=>'&'}, check_query_get({"&"=>"&"}))
    assert_equal({'= '=>' =+'}, check_query_get({"= "=>" =+"}))
    assert_equal(
      ['=', '&'].sort,
      check_query_get([["=", "="], ["=", "&"]])['='].to_ary.sort
    )
    assert_equal({'123'=>'45'}, check_query_get('123=45'))
    assert_equal({'12 3'=>'45', ' '=>' '}, check_query_get('12+3=45&+=+'))
    assert_equal({}, check_query_get(''))
    assert_equal({'1'=>'2'}, check_query_get({1=>StringIO.new('2')}))
    assert_equal({'1'=>'2', '3'=>'4'}, check_query_get(StringIO.new('3=4&1=2')))

    hash = check_query_get({"a"=>["A","a"], "B"=>"b"})
    assert_equal({'a'=>'A', 'B'=>'b'}, hash)
    assert_equal(['A','a'], hash['a'].to_ary)

    hash = check_query_get({"a"=>WEBrick::HTTPUtils::FormData.new("A","a"), "B"=>"b"})
    assert_equal({'a'=>'A', 'B'=>'b'}, hash)
    assert_equal(['A','a'], hash['a'].to_ary)

    hash = check_query_get({"a"=>[StringIO.new("A"),StringIO.new("a")], "B"=>StringIO.new("b")})
    assert_equal({'a'=>'A', 'B'=>'b'}, hash)
    assert_equal(['A','a'], hash['a'].to_ary)
  end

  def test_post_body
    assert_equal({'1'=>'2'}, check_query_post({1=>2}))
    assert_equal({'a'=>'A', 'B'=>'b'}, check_query_post({"a"=>"A", "B"=>"b"}))
    assert_equal({'&'=>'&'}, check_query_post({"&"=>"&"}))
    assert_equal({'= '=>' =+'}, check_query_post({"= "=>" =+"}))
    assert_equal(
      ['=', '&'].sort,
      check_query_post([["=", "="], ["=", "&"]])['='].to_ary.sort
    )
    assert_equal({'123'=>'45'}, check_query_post('123=45'))
    assert_equal({'12 3'=>'45', ' '=>' '}, check_query_post('12+3=45&+=+'))
    assert_equal({}, check_query_post(''))
    #
    post_body = StringIO.new("foo=bar&foo=baz")
    assert_equal(
      ["bar", "baz"],
      check_query_post(post_body)["foo"].to_ary.sort
    )
  end

  def test_extra_headers
    str = ""
    @client.debug_dev = str
    @client.head(serverurl, nil, {"ABC" => "DEF"})
    lines = str.split(/(?:\r?\n)+/)
    assert_equal("= Request", lines[0])
    assert_match("ABC: DEF", lines[4])
    #
    str = ""
    @client.debug_dev = str
    @client.get(serverurl, nil, [["ABC", "DEF"], ["ABC", "DEF"]])
    lines = str.split(/(?:\r?\n)+/)
    assert_equal("= Request", lines[0])
    assert_match("ABC: DEF", lines[4])
    assert_match("ABC: DEF", lines[5])
  end

  def test_http_custom_date_header
    @client.debug_dev = (str = "")
    res = @client.get(serverurl + 'hello', :header => {'Date' => 'foo'})
    lines = str.split(/(?:\r?\n)+/)
    assert_equal('Date: foo', lines[4])
  end

  def test_timeout
    assert_equal(60, @client.connect_timeout)
    assert_equal(120, @client.send_timeout)
    assert_equal(60, @client.receive_timeout)
    #
    @client.connect_timeout = 1
    @client.send_timeout = 2
    @client.receive_timeout = 3
    assert_equal(1, @client.connect_timeout)
    assert_equal(2, @client.send_timeout)
    assert_equal(3, @client.receive_timeout)
  end

  def test_connect_timeout
    # ToDo
  end

  def test_send_timeout
    # ToDo
  end

  def test_receive_timeout
    # this test takes 2 sec
    assert_equal('hello', @client.get_content(serverurl + 'sleep?sec=2'))
    @client.receive_timeout = 1
    assert_equal('hello', @client.get_content(serverurl + 'sleep?sec=0'))
    assert_raise(HTTPClient::ReceiveTimeoutError) do
      @client.get_content(serverurl + 'sleep?sec=2')
    end
    @client.receive_timeout = 3
    assert_equal('hello', @client.get_content(serverurl + 'sleep?sec=2'))
  end

  def test_receive_timeout_post
    # this test takes 2 sec
    assert_equal('hello', @client.post(serverurl + 'sleep', :sec => 2).content)
    @client.receive_timeout = 1
    assert_equal('hello', @client.post(serverurl + 'sleep', :sec => 0).content)
    assert_raise(HTTPClient::ReceiveTimeoutError) do
      @client.post(serverurl + 'sleep', :sec => 2)
    end
    @client.receive_timeout = 3
    assert_equal('hello', @client.post(serverurl + 'sleep', :sec => 2).content)
  end

<<<<<<< HEAD
  # disable for now -- does not work
  #def test_async_error
  #  assert_raise( SocketError ) do
  #    conn = @client.get_async("http://non-existing-host/")
  #    conn.pop
  #  end
  #end

=======
>>>>>>> be5af83e
  def test_reset
    url = serverurl + 'servlet'
    assert_nothing_raised do
      5.times do
        @client.get(url)
        @client.reset(url)
      end
    end
  end

  def test_reset_all
    assert_nothing_raised do
      5.times do
        @client.get(serverurl + 'servlet')
        @client.reset_all
      end
    end
  end

  def test_cookies
    cookiefile = File.join(File.dirname(File.expand_path(__FILE__)), 'test_cookies_file')
    File.open(cookiefile, "wb") do |f|
      f << "http://rubyforge.org/account/login.php\tsession_ser\tLjEwMy45Ni40Ni0q%2A-fa0537de8cc31\t2000000000\t.rubyforge.org\t/\t13\n"
    end
    @client.set_cookie_store(cookiefile)
    cookie = @client.cookie_manager.cookies.first
    url = cookie.url
    assert(cookie.domain_match(url.host, cookie.domain))
    #
    @client.reset_all
    @client.test_loopback_http_response << "HTTP/1.0 200 OK\nSet-Cookie: foo=bar; expires=#{Time.at(1924873200).gmtime.httpdate}\n\nOK"
    @client.get_content('http://rubyforge.org/account/login.php')
    @client.save_cookie_store
    str = File.read(cookiefile)
    assert_match(%r(http://rubyforge.org/account/login.php\tfoo\tbar\t1924873200\trubyforge.org\t/account\t1), str)
    File.unlink(cookiefile)
  end

  def test_eof_error_length
    io = StringIO.new('')
    def io.gets(*arg)
      @buf ||= ["HTTP/1.0 200 OK\n", "content-length: 123\n", "\n"]
      @buf.shift
    end
    def io.readpartial(size, buf)
      @second ||= false
      if !@second
        @second = '1st'
        buf << "abc"
        buf
      elsif @second == '1st'
        @second = '2nd'
        raise EOFError.new
      else
        raise Exception.new
      end
    end
    def io.eof?
      true
    end
    @client.test_loopback_http_response << io
    assert_nothing_raised do
      @client.get('http://foo/bar')
    end
  end

  def test_eof_error_rest
    io = StringIO.new('')
    def io.gets(*arg)
      @buf ||= ["HTTP/1.0 200 OK\n", "\n"]
      @buf.shift
    end
    def io.readpartial(size, buf)
      @second ||= false
      if !@second
        @second = '1st'
        buf << "abc"
        buf
      elsif @second == '1st'
        @second = '2nd'
        raise EOFError.new
      else
        raise Exception.new
      end
    end
    def io.eof?
      true
    end
    @client.test_loopback_http_response << io
    assert_nothing_raised do
      @client.get('http://foo/bar')
    end
  end

  def test_urify
    extend HTTPClient::Util
    assert_nil(urify(nil))
    uri = 'http://foo'
    assert_equal(urify(uri), urify(uri))
    assert_equal(urify(uri), urify(urify(uri)))
  end

  def test_connection
    c = HTTPClient::Connection.new
    assert(c.finished?)
    assert_nil(c.join)
  end

  def test_site
    site = HTTPClient::Site.new
    assert_equal('tcp', site.scheme)
    assert_equal('0.0.0.0', site.host)
    assert_equal(0, site.port)
    assert_equal('tcp://0.0.0.0:0', site.addr)
    assert_equal('tcp://0.0.0.0:0', site.to_s)
    assert_nothing_raised do
      site.inspect
    end
    #
    site = HTTPClient::Site.new(urify('http://localhost:12345/foo'))
    assert_equal('http', site.scheme)
    assert_equal('localhost', site.host)
    assert_equal(12345, site.port)
    assert_equal('http://localhost:12345', site.addr)
    assert_equal('http://localhost:12345', site.to_s)
    assert_nothing_raised do
      site.inspect
    end
    #
    site1 = HTTPClient::Site.new(urify('http://localhost:12341/'))
    site2 = HTTPClient::Site.new(urify('http://localhost:12342/'))
    site3 = HTTPClient::Site.new(urify('http://localhost:12342/'))
    assert(!(site1 == site2))
    h = { site1 => 'site1', site2 => 'site2' }
    h[site3] = 'site3'
    assert_equal('site1', h[site1])
    assert_equal('site3', h[site2])
  end

  def test_http_header
    res = @client.get(serverurl + 'hello')
    assert_equal('text/html', res.contenttype)
    assert_equal(5, res.header.get(nil).size)
    #
    res.header.delete('connection')
    assert_equal(4, res.header.get(nil).size)
    #
    res.header['foo'] = 'bar'
    assert_equal(['bar'], res.header['foo'])
    #
    assert_equal([['foo', 'bar']], res.header.get('foo'))
    res.header['foo'] = ['bar', 'bar2']
    assert_equal([['foo', 'bar'], ['foo', 'bar2']], res.header.get('foo'))
  end

  def test_mime_type
    assert_equal('text/plain', HTTP::Message.mime_type('foo.txt'))
    assert_equal('text/html', HTTP::Message.mime_type('foo.html'))
    assert_equal('text/html', HTTP::Message.mime_type('foo.htm'))
    assert_equal('application/msword', HTTP::Message.mime_type('foo.doc'))
    assert_equal('image/png', HTTP::Message.mime_type('foo.png'))
    assert_equal('image/gif', HTTP::Message.mime_type('foo.gif'))
    assert_equal('image/jpeg', HTTP::Message.mime_type('foo.jpg'))
    assert_equal('image/jpeg', HTTP::Message.mime_type('foo.jpeg'))
    assert_equal('application/octet-stream', HTTP::Message.mime_type('foo.unknown'))
    #
    handler = lambda { |path| 'hello/world' }
    assert_nil(HTTP::Message.mime_type_handler)
    assert_nil(HTTP::Message.get_mime_type_func)
    HTTP::Message.mime_type_handler = handler
    assert_not_nil(HTTP::Message.mime_type_handler)
    assert_not_nil(HTTP::Message.get_mime_type_func)
    assert_equal('hello/world', HTTP::Message.mime_type('foo.txt'))
    HTTP::Message.mime_type_handler = nil
    assert_equal('text/plain', HTTP::Message.mime_type('foo.txt'))
    HTTP::Message.set_mime_type_func(nil)
    assert_equal('text/plain', HTTP::Message.mime_type('foo.txt'))
    #
    handler = lambda { |path| nil }
    HTTP::Message.mime_type_handler = handler
    assert_equal('application/octet-stream', HTTP::Message.mime_type('foo.txt'))
  end

  def test_connect_request
    req = HTTP::Message.new_connect_request(urify('https://foo/bar'))
    assert_equal("CONNECT foo:443 HTTP/1.0\r\n\r\n", req.dump)
    req = HTTP::Message.new_connect_request(urify('https://example.com/'))
    assert_equal("CONNECT example.com:443 HTTP/1.0\r\n\r\n", req.dump)
  end

  def test_response
    res = HTTP::Message.new_response('response')
    res.contenttype = 'text/plain'
    res.header.body_date = Time.at(946652400)
    assert_equal(
      [
        "",
        "Content-Length: 8",
        "Content-Type: text/plain",
        "Last-Modified: Fri, 31 Dec 1999 15:00:00 GMT",
        "Status: 200 OK",
        "response"
      ],
      res.dump.split(/\r\n/).sort
    )
    assert_equal(['8'], res.header['Content-Length'])
    assert_equal('8', res.headers['Content-Length'])
    res.header.set('foo', 'bar')
    assert_equal(
      [
        "",
        "Content-Length: 8",
        "Content-Type: text/plain",
        "Last-Modified: Fri, 31 Dec 1999 15:00:00 GMT",
        "Status: 200 OK",
        "foo: bar",
        "response"
      ],
      res.dump.split(/\r\n/).sort
    )
    # nil body
    res = HTTP::Message.new_response(nil)
    assert_equal(
      [
        "Content-Length: 0",
        "Content-Type: text/html; charset=us-ascii",
        "Status: 200 OK"
      ],
      res.dump.split(/\r\n/).sort
    )
    # for mod_ruby env
    Object.const_set('Apache', nil)
    begin
      res = HTTP::Message.new_response('response')
      assert(res.dump.split(/\r\n/).any? { |line| /^Date/ =~ line })
      #
      res = HTTP::Message.new_response('response')
      res.contenttype = 'text/plain'
      res.header.body_date = Time.at(946652400)
      res.header['Date'] = Time.at(946652400).httpdate
      assert_equal(
        [
          "",
          "Content-Length: 8",
          "Content-Type: text/plain",
          "Date: Fri, 31 Dec 1999 15:00:00 GMT",
          "HTTP/1.1 200 OK",
          "Last-Modified: Fri, 31 Dec 1999 15:00:00 GMT",
          "response"
        ],
        res.dump.split(/\r\n/).sort
      )
    ensure
      Object.instance_eval { remove_const('Apache') }
    end
  end

  def test_response_cookies
    res = HTTP::Message.new_response('response')
    res.contenttype = 'text/plain'
    res.header.body_date = Time.at(946652400)
    assert_nil(res.cookies)
    #
    res.header['Set-Cookie'] = [
      'CUSTOMER=WILE_E_COYOTE; path=/; expires=Wednesday, 09-Nov-99 23:12:40 GMT',
      'PART_NUMBER=ROCKET_LAUNCHER_0001; path=/'
    ]
    assert_equal(
      [
        "",
        "Content-Length: 8",
        "Content-Type: text/plain",
        "Last-Modified: Fri, 31 Dec 1999 15:00:00 GMT",
        "Set-Cookie: CUSTOMER=WILE_E_COYOTE; path=/; expires=Wednesday, 09-Nov-99 23:12:40 GMT",
        "Set-Cookie: PART_NUMBER=ROCKET_LAUNCHER_0001; path=/",
        "Status: 200 OK",
        "response"
      ],
      res.dump.split(/\r\n/).sort
    )
    assert_equal(2, res.cookies.size)
    assert_equal('CUSTOMER', res.cookies[0].name)
    assert_equal('PART_NUMBER', res.cookies[1].name)
  end

  def test_ok_response_success
    res = HTTP::Message.new_response('response')
    assert_equal(true, res.ok?)
    res.status = 404
    assert_equal(false, res.ok?)
    res.status = 500
    assert_equal(false, res.ok?)
    res.status = 302
    assert_equal(false, res.ok?)
  end

  if !defined?(JRUBY_VERSION) and RUBY_VERSION < '1.9'
    def test_timeout_scheduler
      assert_equal('hello', @client.get_content(serverurl + 'hello'))
      status =  HTTPClient.timeout_scheduler.instance_eval { @thread.kill; @thread.join; @thread.status }
      assert(!status) # dead
      assert_equal('hello', @client.get_content(serverurl + 'hello'))
    end
  end

  def test_session_manager
    mgr = HTTPClient::SessionManager.new(@client)
    assert_nil(mgr.instance_eval { @proxy })
    assert_nil(mgr.debug_dev)
    @client.debug_dev = Object.new
    @client.proxy = 'http://myproxy:12345'
    mgr = HTTPClient::SessionManager.new(@client)
    assert_equal('http://myproxy:12345', mgr.instance_eval { @proxy }.to_s)
    assert_equal(@client.debug_dev, mgr.debug_dev)
  end

  def create_keepalive_disconnected_thread(idx, sock)
    Thread.new {
      # return "12345" for the first connection
      sock.gets
      sock.gets
      sock.write("HTTP/1.1 200 OK\r\n")
      sock.write("Content-Length: 5\r\n")
      sock.write("\r\n")
      sock.write("12345")
      # for the next connection, close while reading the request for emulating
      # KeepAliveDisconnected
      sock.gets
      sock.close
    }
  end

  def test_keepalive_disconnected
    client = HTTPClient.new
    server = TCPServer.open('127.0.0.1', 0)
    server.listen(30) # set enough backlogs
    endpoint = "http://127.0.0.1:#{server.addr[1]}/"
    Thread.new {
      Thread.abort_on_exception = true
      # emulate 10 keep-alive connections
      10.times do |idx|
        sock = server.accept
        create_keepalive_disconnected_thread(idx, sock)
      end
      # return "23456" for the request which gets KeepAliveDisconnected
      5.times do
        sock = server.accept
        sock.gets
        sock.gets
        sock.write("HTTP/1.1 200 OK\r\n")
        sock.write("\r\n")
        sock.write("23456")
        sock.close
      end
      # return "34567" for the rest requests
      while true
        sock = server.accept
        sock.gets
        sock.gets
        sock.write("HTTP/1.1 200 OK\r\n")
        sock.write("Connection: close\r\n")
        sock.write("Content-Length: 5\r\n")
        sock.write("\r\n")
        sock.write("34567")
        sock.close
      end
    }
    # allocate 10 keep-alive connections
    (0...10).to_a.map {
      Thread.new {
        assert_equal("12345", client.get(endpoint).content)
      }
    }.each { |th| th.join }
    # send 5 requests, which should get KeepAliveDesconnected.
    # doing these requests, rest keep-alive connections are invalidated.
    (0...5).to_a.map {
      Thread.new {
        assert_equal("23456", client.get(endpoint).content)
      }
    }.each { |th| th.join }
    # rest requests won't get KeepAliveDisconnected; how can I check this?
    (0...10).to_a.map {
      Thread.new {
        assert_equal("34567", client.get(endpoint).content)
      }
    }.each { |th| th.join }
  end

  def create_keepalive_thread(count, sock)
    Thread.new {
      Thread.abort_on_exception = true
      count.times do
        req = sock.gets
        while line = sock.gets
          break if line.chomp.empty?
        end
        case req
        when /chunked/
          sock.write("HTTP/1.1 200 OK\r\n")
          sock.write("Transfer-Encoding: chunked\r\n")
          sock.write("\r\n")
          sock.write("1a\r\n")
          sock.write("abcdefghijklmnopqrstuvwxyz\r\n")
          sock.write("10\r\n")
          sock.write("1234567890abcdef\r\n")
          sock.write("0\r\n")
          sock.write("\r\n")
        else
          sock.write("HTTP/1.1 200 OK\r\n")
          sock.write("Content-Length: 5\r\n")
          sock.write("\r\n")
          sock.write("12345")
        end
      end
      sock.close
    }
  end

  def test_keepalive
    server = TCPServer.open('localhost', 0)
    server_thread = Thread.new {
      Thread.abort_on_exception = true
      sock = server.accept
      create_keepalive_thread(10, sock)
    }
    url = "http://localhost:#{server.addr[1]}/"
    begin
      # content-length
      5.times do
        assert_equal('12345', @client.get(url).body)
      end
      # chunked
      5.times do
        assert_equal('abcdefghijklmnopqrstuvwxyz1234567890abcdef', @client.get(url + 'chunked').body)
      end
    ensure
      server.close
      server_thread.join
    end
  end

  def test_socket_local
    @client.socket_local.host = '127.0.0.1'
    assert_equal('hello', @client.get_content(serverurl + 'hello'))
    @client.reset_all
    @client.socket_local.port = serverport
    begin
      @client.get_content(serverurl + 'hello')
    rescue Errno::EADDRINUSE, SocketError
      assert(true)
    end
  end

  def test_body_param_order
    ary = ('b'..'d').map { |k| ['key2', k] } << ['key1', 'a'] << ['key3', 'z']
    assert_equal("key2=b&key2=c&key2=d&key1=a&key3=z", HTTP::Message.escape_query(ary))
  end

  if RUBY_VERSION > "1.9"
    def test_charset
      body = @client.get(serverurl + 'charset').body
      assert_equal(Encoding::EUC_JP, body.encoding)
      assert_equal('あいうえお'.encode(Encoding::EUC_JP), body)
    end
  end

  if RUBY_VERSION >= "1.9.3"
    def test_continue
      @client.debug_dev = str = ''
      res = @client.get(serverurl + 'continue', :header => {:Expect => '100-continue'})
      assert_equal(200, res.status)
      assert_equal('done!', res.body)
      assert_match(/Expect: 100-continue/, str)
    end
  end

  def test_ipv6literaladdress_in_uri
    server = TCPServer.open('::1', 0) rescue return # Skip if IPv6 is unavailable.
    server_thread = Thread.new {
      Thread.abort_on_exception = true
      sock = server.accept
      while line = sock.gets
        break if line.chomp.empty?
      end
      sock.write("HTTP/1.1 200 OK\r\n")
      sock.write("Content-Length: 5\r\n")
      sock.write("\r\n")
      sock.write("12345")
      sock.close
    }
    uri = "http://[::1]:#{server.addr[1]}/"
    begin
      assert_equal('12345', @client.get(uri).body)
    ensure
      server.close
      server_thread.kill
      server_thread.join
    end
  end

private

  def check_query_get(query)
    WEBrick::HTTPUtils.parse_query(
      @client.get(serverurl + 'servlet', query).header["x-query"][0]
    )
  end

  def check_query_post(query)
    WEBrick::HTTPUtils.parse_query(
      @client.post(serverurl + 'servlet', query).header["x-query"][0]
    )
  end

  def setup_server
    @server = WEBrick::HTTPServer.new(
      :BindAddress => "localhost",
      :Logger => @logger,
      :Port => 0,
      :AccessLog => [],
      :DocumentRoot => File.dirname(File.expand_path(__FILE__))
    )
    @serverport = @server.config[:Port]
    [
      :hello, :sleep, :servlet_redirect, :servlet_temporary_redirect, :servlet_see_other,
      :redirect1, :redirect2, :redirect3,
      :redirect_self, :relative_redirect, :redirect_see_other, :chunked,
      :largebody, :status, :compressed, :charset, :continue,
      :servlet_redirect_413, :servlet_413
    ].each do |sym|
      @server.mount(
        "/#{sym}",
        WEBrick::HTTPServlet::ProcHandler.new(method("do_#{sym}").to_proc)
      )
    end
    @server.mount('/servlet', TestServlet.new(@server))
    @server_thread = start_server_thread(@server)
  end

  def escape_noproxy
    backup = HTTPClient::NO_PROXY_HOSTS.dup
    HTTPClient::NO_PROXY_HOSTS.clear
    yield
  ensure
    HTTPClient::NO_PROXY_HOSTS.replace(backup)
  end

  def do_hello(req, res)
    res['content-type'] = 'text/html'
    res.body = "hello"
  end

  def do_sleep(req, res)
    sec = req.query['sec'].to_i
    sleep sec
    res['content-type'] = 'text/html'
    res.body = "hello"
  end

  def do_servlet_redirect(req, res)
    res.set_redirect(WEBrick::HTTPStatus::Found, serverurl + "servlet")
  end

  def do_servlet_redirect_413(req, res)
    res.set_redirect(WEBrick::HTTPStatus::Found, serverurl + "servlet_413")
  end

  def do_servlet_413(req, res)
    res.body = req.body.to_s
  end

  def do_servlet_temporary_redirect(req, res)
    res.set_redirect(WEBrick::HTTPStatus::TemporaryRedirect, serverurl + "servlet")
  end

  def do_servlet_see_other(req, res)
    res.set_redirect(WEBrick::HTTPStatus::SeeOther, serverurl + "servlet")
  end

  def do_redirect1(req, res)
    res.set_redirect(WEBrick::HTTPStatus::MovedPermanently, serverurl + "hello")
  end

  def do_redirect2(req, res)
    res.set_redirect(WEBrick::HTTPStatus::TemporaryRedirect, serverurl + "redirect3")
  end

  def do_redirect3(req, res)
    res.set_redirect(WEBrick::HTTPStatus::Found, serverurl + "hello")
  end

  def do_redirect_self(req, res)
    res.set_redirect(WEBrick::HTTPStatus::Found, serverurl + "redirect_self")
  end

  def do_relative_redirect(req, res)
    res.set_redirect(WEBrick::HTTPStatus::Found, "hello")
  end

  def do_redirect_see_other(req, res)
    if req.request_method == 'POST'
      res.set_redirect(WEBrick::HTTPStatus::SeeOther, serverurl + "redirect_see_other") # self
    else
      res.body = 'hello'
    end
  end

  def do_chunked(req, res)
    res.chunked = true
    res['content-type'] = 'text/plain; charset=UTF-8'
    piper, pipew = IO.pipe
    res.body = piper
    pipew << req.query['msg']
    pipew.close
  end

  def do_largebody(req, res)
    res['content-type'] = 'text/html'
    res.body = "a" * 1000 * 1000
  end

  def do_compressed(req, res)
    res['content-type'] = 'application/octet-stream'
    if req.query['enc'] == 'gzip'
      res['content-encoding'] = 'gzip'
      res.body = GZIP_CONTENT
    elsif req.query['enc'] == 'deflate'
      res['content-encoding'] = 'deflate'
      res.body = DEFLATE_CONTENT
    end
  end

  def do_charset(req, res)
    if RUBY_VERSION > "1.9"
      res.body = 'あいうえお'.encode("euc-jp")
      res['Content-Type'] = 'text/plain; charset=euc-jp'
    else
      res.body = 'this endpoint is for 1.9 or later'
    end
  end

  def do_status(req, res)
    res.status = req.query['status'].to_i
  end

  def do_continue(req, res)
    req.continue
    res.body = 'done!'
  end

  class TestServlet < WEBrick::HTTPServlet::AbstractServlet
    def get_instance(*arg)
      self
    end

    def do_HEAD(req, res)
      res["x-head"] = 'head'    # use this for test purpose only.
      res["x-query"] = query_response(req)
    end

    def do_GET(req, res)
      res.body = 'get'
      res["x-query"] = query_response(req)
    end

    def do_POST(req, res)
      res["content-type"] = "text/plain" # iso-8859-1, not US-ASCII
      res.body = 'post,' + req.body.to_s
      res["x-query"] = body_response(req)
    end

    def do_PUT(req, res)
      res["x-query"] = body_response(req)
      param = WEBrick::HTTPUtils.parse_query(req.body) || {}
      res["x-size"] = (param['txt'] || '').size
      res.body = param['txt'] || 'put'
    end

    def do_DELETE(req, res)
      res.body = 'delete'
    end

    def do_OPTIONS(req, res)
      # check RFC for legal response.
      res.body = 'options'
    end

    def do_PROPFIND(req, res)
      res.body = 'propfind'
    end

    def do_PROPPATCH(req, res)
      res.body = 'proppatch'
      res["x-query"] = body_response(req)
    end

    def do_TRACE(req, res)
      # client SHOULD reflect the message received back to the client as the
      # entity-body of a 200 (OK) response. [RFC2616]
      res.body = 'trace'
      res["x-query"] = query_response(req)
    end

  private

    def query_response(req)
      query_escape(WEBrick::HTTPUtils.parse_query(req.query_string))
    end

    def body_response(req)
      query_escape(WEBrick::HTTPUtils.parse_query(req.body))
    end

    def query_escape(query)
      escaped = []
      query.sort_by { |k, v| k }.collect do |k, v|
        v.to_ary.each do |ve|
          escaped << CGI.escape(k) + '=' + CGI.escape(ve)
        end
      end
      escaped.join('&')
    end
  end
end<|MERGE_RESOLUTION|>--- conflicted
+++ resolved
@@ -1104,17 +1104,6 @@
     assert_equal('hello', @client.post(serverurl + 'sleep', :sec => 2).content)
   end
 
-<<<<<<< HEAD
-  # disable for now -- does not work
-  #def test_async_error
-  #  assert_raise( SocketError ) do
-  #    conn = @client.get_async("http://non-existing-host/")
-  #    conn.pop
-  #  end
-  #end
-
-=======
->>>>>>> be5af83e
   def test_reset
     url = serverurl + 'servlet'
     assert_nothing_raised do

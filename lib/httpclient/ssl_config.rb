--- conflicted
+++ resolved
@@ -34,18 +34,13 @@
   class SSLConfig
     include OpenSSL if SSLEnabled
 
-<<<<<<< HEAD
-    # String name of OpenSSL's SSL version method name: TLSv1_2, TLSv1_1, TLSv1,
-    # SSLv2, SSLv23, SSLv3 or nil to allow version negotiation (default).
-    # See {OpenSSL::SSL::SSLContext::METHODS}.
-=======
     # Which TLS protocol version (also called method) will be used. Defaults
     # to :auto which means that OpenSSL decides (In my tests this resulted 
     # with always the highest available protocol being used).
-    # 
-    # See the content of OpenSSL::SSL::SSLContext::METHODS for a list of
-    # available versions in your specific Ruby environment.
->>>>>>> 1753454f
+    # String name of OpenSSL's SSL version method name: TLSv1_2, TLSv1_1, TLSv1,
+    # SSLv2, SSLv23, SSLv3 or :auto (and nil) to allow version negotiation (default).
+    # See {OpenSSL::SSL::SSLContext::METHODS} for a list of available versions
+    # in your specific Ruby environment.
     attr_reader :ssl_version
     # OpenSSL::X509::Certificate:: certificate for SSL client authenticateion.
     # nil by default. (no client authenticateion)
@@ -94,11 +89,7 @@
       @verify_callback = nil
       @dest = nil
       @timeout = nil
-<<<<<<< HEAD
-      @ssl_version = nil
-=======
       @ssl_version = :auto
->>>>>>> 1753454f
       @options = defined?(SSL::OP_ALL) ? SSL::OP_ALL | SSL::OP_NO_SSLv2 : nil
       # OpenSSL 0.9.8 default: "ALL:!ADH:!LOW:!EXP:!MD5:+SSLv2:@STRENGTH"
       @ciphers = "ALL:!aNULL:!eNULL:!SSLv2" # OpenSSL >1.0.0 default
@@ -298,11 +289,7 @@
       ctx.timeout = @timeout
       ctx.options = @options
       ctx.ciphers = @ciphers
-<<<<<<< HEAD
-      ctx.ssl_version = @ssl_version if @ssl_version
-=======
       ctx.ssl_version = @ssl_version unless @ssl_version == :auto
->>>>>>> 1753454f
     end
 
     # post connection check proc for ruby < 1.8.5.

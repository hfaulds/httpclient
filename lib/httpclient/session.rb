# HTTPClient - HTTP client library.
# Copyright (C) 2000-2009  NAKAMURA, Hiroshi  <nahi@ruby-lang.org>.
#
# This program is copyrighted free software by NAKAMURA, Hiroshi.  You can
# redistribute it and/or modify it under the same terms of Ruby's license;
# either the dual license version in 2003, or any later version.
#
# httpclient/session.rb is based on http-access.rb in http-access/0.0.4.  Some
# part of it is copyrighted by Maebashi-san who made and published
# http-access/0.0.4.  http-access/0.0.4 did not include license notice but when
# I asked Maebashi-san he agreed that I can redistribute it under the same terms
# of Ruby.  Many thanks to Maebashi-san.


require 'socket'
require 'thread'
require 'stringio'
require 'zlib'

require 'httpclient/timeout'
require 'httpclient/ssl_config'
require 'httpclient/http'


class HTTPClient


  # Represents a Site: protocol scheme, host String and port Number.
  class Site
    # Protocol scheme.
    attr_accessor :scheme
    # Host String.
    attr_accessor :host
    alias hostname host
    # Port number.
    attr_accessor :port

    # Creates a new Site based on the given URI.
    def initialize(uri = nil)
      if uri
        @scheme = uri.scheme || 'tcp'
        @host = uri.hostname || '0.0.0.0'
        @port = uri.port.to_i
      else
        @scheme = 'tcp'
        @host = '0.0.0.0'
        @port = 0
      end
    end

    # Returns address String.
    def addr
      "#{@scheme}://#{@host}:#{@port.to_s}"
    end

    # Returns true is scheme, host and port are '=='
    def ==(rhs)
      (@scheme == rhs.scheme) and (@host == rhs.host) and (@port == rhs.port)
    end

    # Same as ==.
    def eql?(rhs)
      self == rhs
    end

    def hash # :nodoc:
      [@scheme, @host, @port].hash
    end

    def to_s # :nodoc:
      addr
    end
    
    # Returns true if scheme, host and port of the given URI matches with this.
    def match(uri)
      (@scheme == uri.scheme) and (@host == uri.host) and (@port == uri.port.to_i)
    end

    def inspect # :nodoc:
      sprintf("#<%s:0x%x %s>", self.class.name, __id__, addr)
    end

    EMPTY = Site.new.freeze
  end


  # Manages sessions for a HTTPClient instance.
  class SessionManager
    # Name of this client.  Used for 'User-Agent' header in HTTP request.
    attr_accessor :agent_name
    # Owner of this client.  Used for 'From' header in HTTP request.
    attr_accessor :from

    # Requested protocol version
    attr_accessor :protocol_version
    # Chunk size for chunked request
    attr_accessor :chunk_size
    # Device for dumping log for debugging
    attr_accessor :debug_dev
    # Boolean value for Socket#sync
    attr_accessor :socket_sync

    attr_accessor :connect_timeout
    # Maximum retry count.  0 for infinite.
    attr_accessor :connect_retry
    attr_accessor :send_timeout
    attr_accessor :receive_timeout
    attr_accessor :keep_alive_timeout
    attr_accessor :read_block_size
    attr_accessor :protocol_retry_count

    # Local address to bind local side of the socket to
    attr_accessor :socket_local

    attr_accessor :ssl_config

    attr_reader :test_loopback_http_response

    attr_accessor :transparent_gzip_decompression

    def initialize(client)
      @client = client
      @proxy = client.proxy

      @agent_name = nil
      @from = nil

      @protocol_version = nil
      @debug_dev = client.debug_dev
      @socket_sync = true
      @chunk_size = ::HTTP::Message::Body::DEFAULT_CHUNK_SIZE

      @connect_timeout = 60
      @connect_retry = 1
      @send_timeout = 120
      @receive_timeout = 60        # For each read_block_size bytes
      @keep_alive_timeout = 15     # '15' is from Apache 2 default
      @read_block_size = 1024 * 16 # follows net/http change in 1.8.7
      @protocol_retry_count = 5

      @ssl_config = nil
      @test_loopback_http_response = []

      @transparent_gzip_decompression = false
      @socket_local = Site.new

      @sess_pool = {}
      @sess_pool_mutex = Mutex.new
      @sess_pool_last_checked = Time.now
    end

    def proxy=(proxy)
      if proxy.nil?
        @proxy = nil
      else
        @proxy = Site.new(proxy)
      end
    end

    def query(req, via_proxy)
      req.http_body.chunk_size = @chunk_size
      sess = open(req.header.request_uri, via_proxy)
      begin
        sess.query(req)
      rescue
        sess.close
        raise
      end
      sess
    end

    def reset(uri)
      site = Site.new(uri)
      close(site)
    end

    def reset_all
      close_all
    end

    # assert: sess.last_used must not be nil
    def keep(sess)
      add_cached_session(sess)
    end

    def invalidate(site)
      @sess_pool_mutex.synchronize do
        if pool = @sess_pool[site]
          pool.each do |sess|
            sess.invalidate
          end
        end
      end
    end

  private

    def open(uri, via_proxy = false)
      site = Site.new(uri)
      sess = nil
      if cached = get_cached_session(site)
        sess = cached
      else
        sess = Session.new(@client, site, @agent_name, @from)
        sess.proxy = via_proxy ? @proxy : nil
        sess.socket_sync = @socket_sync
        sess.requested_version = @protocol_version if @protocol_version
        sess.connect_timeout = @connect_timeout
        sess.connect_retry = @connect_retry
        sess.send_timeout = @send_timeout
        sess.receive_timeout = @receive_timeout
        sess.read_block_size = @read_block_size
        sess.protocol_retry_count = @protocol_retry_count
        sess.ssl_config = @ssl_config
        sess.debug_dev = @debug_dev
        sess.socket_local = @socket_local
        sess.test_loopback_http_response = @test_loopback_http_response
        sess.transparent_gzip_decompression = @transparent_gzip_decompression
      end
      sess
    end

    def close_all
      @sess_pool_mutex.synchronize do
        @sess_pool.each do |site, pool|
          pool.each do |sess|
            sess.close
          end
        end
      end
      @sess_pool.clear
    end

    # This method might not work as you expected...
    def close(dest)
      if cached = get_cached_session(Site.new(dest))
        cached.close
        true
      else
        false
      end
    end

    def get_cached_session(site)
      @sess_pool_mutex.synchronize do
        now = Time.now
        if now > @sess_pool_last_checked + @keep_alive_timeout
          scrub_cached_session(now)
          @sess_pool_last_checked = now
        end
        if pool = @sess_pool[site]
          pool.each_with_index do |sess, idx|
            if valid_session?(sess, now)
              return pool.slice!(idx)
            end
          end
        end
      end
      nil
    end

    def scrub_cached_session(now)
      @sess_pool.each do |site, pool|
        pool.replace(pool.select { |sess|
          if valid_session?(sess, now)
            true
          else
            sess.close # close & remove from the pool
            false
          end
        })
      end
    end

    def valid_session?(sess, now)
      !sess.invalidated? and (now <= sess.last_used + @keep_alive_timeout)
    end

    def add_cached_session(sess)
      @sess_pool_mutex.synchronize do
        (@sess_pool[sess.dest] ||= []).unshift(sess)
      end
    end
  end


  # Wraps up OpenSSL::SSL::SSLSocket and offers debugging features.
  class SSLSocketWrap
    def initialize(socket, context, debug_dev = nil)
      unless SSLEnabled
        raise ConfigurationError.new('Ruby/OpenSSL module is required')
      end
      @context = context
      @socket = socket
      @ssl_socket = create_openssl_socket(@socket)
      @debug_dev = debug_dev
    end

    def ssl_connect(hostname = nil)
      if hostname && @ssl_socket.respond_to?(:hostname=)
        @ssl_socket.hostname = hostname
      end
      @ssl_socket.connect
    end

    def post_connection_check(host)
      verify_mode = @context.verify_mode || OpenSSL::SSL::VERIFY_NONE
      if verify_mode == OpenSSL::SSL::VERIFY_NONE
        return
      elsif @ssl_socket.peer_cert.nil? and
        check_mask(verify_mode, OpenSSL::SSL::VERIFY_FAIL_IF_NO_PEER_CERT)
        raise OpenSSL::SSL::SSLError.new('no peer cert')
      end
      hostname = host.host
      if @ssl_socket.respond_to?(:post_connection_check) and RUBY_VERSION > "1.8.4"
        @ssl_socket.post_connection_check(hostname)
      else
        @context.post_connection_check(@ssl_socket.peer_cert, hostname)
      end
    end

    def ssl_version
      @ssl_socket.ssl_version if @ssl_socket.respond_to?(:ssl_version)
    end

    def ssl_cipher
      @ssl_socket.cipher
    end

    def ssl_state
      @ssl_socket.state
    end

    def peer_cert
      @ssl_socket.peer_cert
    end

    def close
      @ssl_socket.close
      @socket.close
    end

    def closed?
      @socket.closed?
    end

    def eof?
      @ssl_socket.eof?
    end

    def gets(*args)
      str = @ssl_socket.gets(*args)
      debug(str)
      str
    end

    def read(*args)
      str = @ssl_socket.read(*args)
      debug(str)
      str
    end

    def readpartial(*args)
      str = @ssl_socket.readpartial(*args)
      debug(str)
      str
    end

    def <<(str)
      rv = @ssl_socket.write(str)
      debug(str)
      rv
    end

    def flush
      @ssl_socket.flush
    end

    def sync
      @ssl_socket.sync
    end

    def sync=(sync)
      @ssl_socket.sync = sync
    end

  private

    def check_mask(value, mask)
      value & mask == mask
    end

    def create_openssl_socket(socket)
      ssl_socket = nil
      if OpenSSL::SSL.const_defined?("SSLContext")
        ctx = OpenSSL::SSL::SSLContext.new
        @context.set_context(ctx)
        ssl_socket = OpenSSL::SSL::SSLSocket.new(socket, ctx)
      else
        ssl_socket = OpenSSL::SSL::SSLSocket.new(socket)
        @context.set_context(ssl_socket)
      end
      ssl_socket
    end

    def debug(str)
      @debug_dev << str if @debug_dev && str
    end
  end


  # Wraps up a Socket for method interception.
  module SocketWrap
    def initialize(socket, *args)
      super(*args)
      @socket = socket
    end

    def close
      @socket.close
    end

    def closed?
      @socket.closed?
    end

    def eof?
      @socket.eof?
    end

    def gets(*args)
      @socket.gets(*args)
    end

    def read(*args)
      @socket.read(*args)
    end

    def readpartial(*args)
      # StringIO doesn't support :readpartial
      if @socket.respond_to?(:readpartial)
        @socket.readpartial(*args)
      else
        @socket.read(*args)
      end
    end

    def <<(str)
      @socket << str
    end

    def flush
      @socket.flush
    end

    def sync
      @socket.sync
    end

    def sync=(sync)
      @socket.sync = sync
    end
  end


  # Module for intercepting Socket methods and dumps in/out to given debugging
  # device.  debug_dev must respond to <<.
  module DebugSocket
    extend SocketWrap

    def debug_dev=(debug_dev)
      @debug_dev = debug_dev
    end

    def close
      super
      debug("! CONNECTION CLOSED\n")
    end

    def gets(*args)
      str = super
      debug(str)
      str
    end

    def read(*args)
      str = super
      debug(str)
      str
    end

    def readpartial(*args)
      str = super
      debug(str)
      str
    end

    def <<(str)
      super
      debug(str)
    end

  private

    def debug(str)
      if str && @debug_dev
        if str.index("\0")
          require 'hexdump'
          str.force_encoding('BINARY') if str.respond_to?(:force_encoding)
          @debug_dev << HexDump.encode(str).join("\n")
        else
          @debug_dev << str
        end
      end
    end
  end


  # Dummy Socket for emulating loopback test.
  class LoopBackSocket
    include SocketWrap

    def initialize(host, port, response)
      super(response.is_a?(StringIO) ? response : StringIO.new(response))
      @host = host
      @port = port
    end

    def <<(str)
      # ignored
    end
  end


  # Manages a HTTP session with a Site.
  class Session
    include HTTPClient::Timeout
    include Util

    # Destination site
    attr_reader :dest
    # Proxy site
    attr_accessor :proxy
    # Boolean value for Socket#sync
    attr_accessor :socket_sync
    # Requested protocol version
    attr_accessor :requested_version
    # Device for dumping log for debugging
    attr_accessor :debug_dev

    attr_accessor :connect_timeout
    attr_accessor :connect_retry
    attr_accessor :send_timeout
    attr_accessor :receive_timeout
    attr_accessor :read_block_size
    attr_accessor :protocol_retry_count

    attr_accessor :socket_local

    attr_accessor :ssl_config
    attr_reader :ssl_peer_cert
    attr_accessor :test_loopback_http_response

    attr_accessor :transparent_gzip_decompression
    attr_reader :last_used

    def initialize(client, dest, agent_name, from)
      @client = client
      @dest = dest
      @invalidated = false
      @proxy = nil
      @socket_sync = true
      @requested_version = nil

      @debug_dev = nil

      @connect_timeout = nil
      @connect_retry = 1
      @send_timeout = nil
      @receive_timeout = nil
      @read_block_size = nil
      @protocol_retry_count = 5

      @ssl_config = nil
      @ssl_peer_cert = nil

      @test_loopback_http_response = nil
      @socket_local = Site::EMPTY

      @agent_name = agent_name
      @from = from
      @state = :INIT

      @requests = []

      @status = nil
      @reason = nil
      @headers = []

      @socket = nil
      @readbuf = nil

      @transparent_gzip_decompression = false
      @last_used = nil
    end

    # Send a request to the server
    def query(req)
      connect if @state == :INIT
      # Use absolute URI (not absolute path) iif via proxy AND not HTTPS.
      req.header.request_absolute_uri = !@proxy.nil? && !https?(@dest)
      begin
        timeout(@send_timeout, SendTimeoutError) do
          set_header(req)
          req.dump(@socket)
          # flush the IO stream as IO::sync mode is false
          @socket.flush unless @socket_sync
        end
      rescue Errno::ECONNABORTED, Errno::ECONNRESET, Errno::EPIPE, IOError
        # JRuby can raise IOError instead of ECONNRESET for now
        close
        raise KeepAliveDisconnected.new(self, $!)
      rescue HTTPClient::TimeoutError
        close
        raise
      rescue => e
        close
<<<<<<< HEAD
        if SSLEnabled and $!.is_a?(OpenSSL::SSL::SSLError)
          raise KeepAliveDisconnected.new(self, $!)
=======
        if SSLEnabled and e.is_a?(OpenSSL::SSL::SSLError)
          raise KeepAliveDisconnected.new(self)
>>>>>>> 6d42e0d5
        else
          raise
        end
      end

      @state = :META if @state == :WAIT
      @next_connection = nil
      @requests.push(req)
      @last_used = Time.now
    end

    def close
      if !@socket.nil? and !@socket.closed?
        # @socket.flush may block when it the socket is already closed by
        # foreign host and the client runs under MT-condition.
        @socket.close
      end
      @state = :INIT
    end

    def closed?
      @state == :INIT
    end

    def invalidate
      @invalidated = true
    end

    def invalidated?
      @invalidated
    end

    def get_header
      begin
        if @state != :META
          raise RuntimeError.new("get_status must be called at the beginning of a session")
        end
        read_header
      rescue
        close
        raise
      end
      [@version, @status, @reason, @headers]
    end

    def eof?
      if !@content_length.nil?
        @content_length == 0
      else
        @socket.closed? or @socket.eof?
      end
    end

    def get_body(&block)
      begin
        read_header if @state == :META
        return nil if @state != :DATA
        if @gzipped and @transparent_gzip_decompression
          # zlib itself has a functionality to decompress gzip stream.
          # - zlib 1.2.5 Manual
          #   http://www.zlib.net/manual.html#Advanced
          # > windowBits can also be greater than 15 for optional gzip decoding. Add 32 to
          # > windowBits to enable zlib and gzip decoding with automatic header detection,
          # > or add 16 to decode only the gzip format
          inflate_stream = Zlib::Inflate.new(Zlib::MAX_WBITS + 32)
          original_block = block
          block = Proc.new { |buf|
            original_block.call(inflate_stream.inflate(buf))
          }
        end
        if @chunked
          read_body_chunked(&block)
        elsif @content_length
          read_body_length(&block)
        else
          read_body_rest(&block)
        end
      rescue
        close
        raise
      end
      if eof?
        if @next_connection
          @state = :WAIT
        else
          close
        end
      end
      nil
    end

  private

    def set_header(req)
      if @requested_version
        if /^(?:HTTP\/|)(\d+.\d+)$/ =~ @requested_version
          req.http_version = $1
        end
      end
      if @agent_name && req.header.get('User-Agent').empty?
        req.header.set('User-Agent', "#{@agent_name} #{LIB_NAME}")
      end
      if @from && req.header.get('From').empty?
        req.header.set('From', @from)
      end
      if req.header.get('Accept').empty?
        req.header.set('Accept', '*/*')
      end
      if @transparent_gzip_decompression
        req.header.set('Accept-Encoding', 'gzip,deflate')
      end
      if req.header.get('Date').empty?
        req.header.set_date_header
      end
    end

    # Connect to the server
    def connect
      site = @proxy || @dest
      retry_number = 0
      begin
        timeout(@connect_timeout, ConnectTimeoutError) do
          @socket = create_socket(site)
          if https?(@dest)
            if @socket.is_a?(LoopBackSocket)
              connect_ssl_proxy(@socket, urify(@dest.to_s)) if @proxy
            else
              @socket = create_ssl_socket(@socket)
              connect_ssl_proxy(@socket, urify(@dest.to_s)) if @proxy
              begin
                @socket.ssl_connect(@dest.host)
              ensure
                if $DEBUG
                  warn("Protocol version: #{@socket.ssl_version}")
                  warn("Cipher: #{@socket.ssl_cipher.inspect}")
                  warn("State: #{@socket.ssl_state}")
                end
              end
              @socket.post_connection_check(@dest)
              @ssl_peer_cert = @socket.peer_cert
            end
          end
          # Use Ruby internal buffering instead of passing data immediately
          # to the underlying layer
          # => we need to to call explicitly flush on the socket
          @socket.sync = @socket_sync
        end
      rescue RetryableResponse
        retry_number += 1
        if retry_number < @protocol_retry_count
          retry
        end
        raise BadResponseError.new("connect to the server failed with status #{@status} #{@reason}")
      rescue TimeoutError
        if @connect_retry == 0
          retry
        else
          retry_number += 1
          retry if retry_number < @connect_retry
        end
        close
        raise
      end
      @state = :WAIT
    end

    def create_socket(site)
      socket = nil
      begin
        @debug_dev << "! CONNECT TO #{site.host}:#{site.port}\n" if @debug_dev
        clean_host = site.host.delete("[]")
        if str = @test_loopback_http_response.shift
          socket = LoopBackSocket.new(clean_host, site.port, str)
        elsif @socket_local == Site::EMPTY
          socket = TCPSocket.new(clean_host, site.port)
        else
          clean_local = @socket_local.host.delete("[]")
          socket = TCPSocket.new(clean_host, site.port, clean_local, @socket_local.port)
        end
        if @debug_dev
          @debug_dev << "! CONNECTION ESTABLISHED\n"
          socket.extend(DebugSocket)
          socket.debug_dev = @debug_dev
        end
      rescue SystemCallError => e
        e.message << " (#{site})"
        raise
      rescue SocketError => e
        e.message << " (#{site})"
        raise
      end
      socket
    end

    # wrap socket with OpenSSL.
    def create_ssl_socket(raw_socket)
      SSLSocketWrap.new(raw_socket, @ssl_config, @debug_dev)
    end

    def connect_ssl_proxy(socket, uri)
      req = HTTP::Message.new_connect_request(uri)
      @client.request_filter.each do |filter|
        filter.filter_request(req)
      end
      set_header(req)
      req.dump(@socket)
      @socket.flush unless @socket_sync
      res = HTTP::Message.new_response('')
      parse_header
      res.http_version, res.status, res.reason = @version, @status, @reason
      @headers.each do |key, value|
        res.header.set(key.to_s, value)
      end
      commands = @client.request_filter.collect { |filter|
        filter.filter_response(req, res)
      }
      if commands.find { |command| command == :retry }
        raise RetryableResponse.new
      end
      unless @status == 200
        raise BadResponseError.new("connect to ssl proxy failed with status #{@status} #{@reason}", res)
      end
    end

    # Read status block.
    def read_header
      @content_length = nil
      @chunked = false
      @gzipped = false
      @chunk_length = 0
      parse_header
      # Header of the request has been parsed.
      @state = :DATA
      req = @requests.shift
      if req.header.request_method == 'HEAD' or no_message_body?(@status)
        @content_length = 0
        if @next_connection
          @state = :WAIT
        else
          close
        end
      end
      @next_connection = false if !@content_length and !@chunked
    end

    StatusParseRegexp = %r(\AHTTP/(\d+\.\d+)\s+(\d\d\d)\s*([^\r\n]+)?\r?\n\z)
    def parse_header
      timeout(@receive_timeout, ReceiveTimeoutError) do
        initial_line = nil
        begin
          begin
            initial_line = @socket.gets("\n")
            if initial_line.nil?
              close
              raise KeepAliveDisconnected.new(self)
            end
          rescue Errno::ECONNABORTED, Errno::ECONNRESET, Errno::EPIPE, IOError
            # JRuby can raise IOError instead of ECONNRESET for now
            close
            raise KeepAliveDisconnected.new(self, $!)
          end
          if StatusParseRegexp !~ initial_line
            @version = '0.9'
            @status = nil
            @reason = nil
            @next_connection = false
            @content_length = nil
            @readbuf = initial_line
            break
          end
          @version, @status, @reason = $1, $2.to_i, $3
          @next_connection = HTTP::Message.keep_alive_enabled?(@version)
          @headers = []
          while true
            line = @socket.gets("\n")
            unless line
              raise BadResponseError.new('unexpected EOF')
            end
            line.chomp!
            break if line.empty?
            if line[0] == ?\  or line[0] == ?\t
              last = @headers.last[1]
              last << ' ' unless last.empty?
              last << line.strip
            else
              key, value = line.strip.split(/\s*:\s*/, 2)
              parse_keepalive_header(key, value)
              @headers << [key, value]
            end
          end
        end while (@version == '1.1' && @status == 100)
      end
    end

    def no_message_body?(status)
      !status.nil? && # HTTP/0.9
        ((status >= 100 && status < 200) || status == 204 || status == 304)
    end

    def parse_keepalive_header(key, value)
      key = key.downcase
      if key == 'content-length'
        @content_length = value.to_i
      elsif key == 'content-encoding' and ( value.downcase == 'gzip' or
                                            value.downcase == 'x-gzip' or value.downcase == 'deflate' )
        @gzipped = true
      elsif key == 'transfer-encoding' and value.downcase == 'chunked'
        @chunked = true
        @chunk_length = 0
        @content_length = nil
      elsif key == 'connection' or key == 'proxy-connection'
        if value.downcase == 'keep-alive'
          @next_connection = true
        else
          @next_connection = false
        end
      end
    end

    def read_body_length(&block)
      return nil if @content_length == 0
      while true
        buf = empty_bin_str
        maxbytes = @read_block_size
        maxbytes = @content_length if maxbytes > @content_length && @content_length > 0
        timeout(@receive_timeout, ReceiveTimeoutError) do
          begin
            @socket.readpartial(maxbytes, buf)
          rescue EOFError
            close
            buf = nil
          end
        end
        if buf && buf.bytesize > 0
          @content_length -= buf.bytesize
          yield buf
        else
          @content_length = 0
        end
        return if @content_length == 0
      end
    end

    RS = "\r\n"
    def read_body_chunked(&block)
      buf = empty_bin_str
      while true
        len = @socket.gets(RS)
        if len.nil? # EOF
          close
          return
        end
        @chunk_length = len.hex
        if @chunk_length == 0
          @content_length = 0
          @socket.gets(RS)
          return
        end
        timeout(@receive_timeout, ReceiveTimeoutError) do
          @socket.read(@chunk_length, buf)
          @socket.read(2)
        end
        unless buf.empty?
          yield buf
        end
      end
    end

    def read_body_rest
      if @readbuf and @readbuf.bytesize > 0
        yield @readbuf
        @readbuf = nil
      end
      while true
        buf = empty_bin_str
        timeout(@receive_timeout, ReceiveTimeoutError) do
          begin
            @socket.readpartial(@read_block_size, buf)
          rescue EOFError
            buf = nil
          end
        end
        if buf && buf.bytesize > 0
          yield buf
        else
          return
        end
      end
    end

    def empty_bin_str
      str = ''
      str.force_encoding('BINARY') if str.respond_to?(:force_encoding)
      str
    end
  end


end<|MERGE_RESOLUTION|>--- conflicted
+++ resolved
@@ -625,13 +625,8 @@
         raise
       rescue => e
         close
-<<<<<<< HEAD
-        if SSLEnabled and $!.is_a?(OpenSSL::SSL::SSLError)
-          raise KeepAliveDisconnected.new(self, $!)
-=======
         if SSLEnabled and e.is_a?(OpenSSL::SSL::SSLError)
-          raise KeepAliveDisconnected.new(self)
->>>>>>> 6d42e0d5
+          raise KeepAliveDisconnected.new(self, e)
         else
           raise
         end

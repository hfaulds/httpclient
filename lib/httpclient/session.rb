# HTTPClient - HTTP client library.
# Copyright (C) 2000-2009  NAKAMURA, Hiroshi  <nahi@ruby-lang.org>.
#
# This program is copyrighted free software by NAKAMURA, Hiroshi.  You can
# redistribute it and/or modify it under the same terms of Ruby's license;
# either the dual license version in 2003, or any later version.

# httpclient/session.rb is based on http-access.rb in http-access/0.0.4.
# Some part of code in http-access.rb was recycled in httpclient.rb.
# Those part is copyrighted by Maehashi-san.


require 'socket'
require 'thread'
require 'stringio'
require 'zlib'

require 'httpclient/timeout'
require 'httpclient/ssl_config'
require 'httpclient/http'


class HTTPClient


  # Represents a Site: protocol scheme, host String and port Number.
  class Site
    # Protocol scheme.
    attr_accessor :scheme
    # Host String.
    attr_reader :host
    # Port number.
    attr_reader :port

    # Creates a new Site based on the given URI.
    def initialize(uri = nil)
      if uri
        @scheme = uri.scheme
        @host = uri.host
        @port = uri.port.to_i
      else
        @scheme = 'tcp'
        @host = '0.0.0.0'
        @port = 0
      end
    end

    # Returns address String.
    def addr
      "#{@scheme}://#{@host}:#{@port.to_s}"
    end

    # Returns true is scheme, host and port are '=='
    def ==(rhs)
      (@scheme == rhs.scheme) and (@host == rhs.host) and (@port == rhs.port)
    end

    # Same as ==.
    def eql?(rhs)
      self == rhs
    end

    def hash # :nodoc:
      [@scheme, @host, @port].hash
    end

    def to_s # :nodoc:
      addr
    end
    
    # Returns true if scheme, host and port of the given URI matches with this.
    def match(uri)
      (@scheme == uri.scheme) and (@host == uri.host) and (@port == uri.port.to_i)
    end

    def inspect # :nodoc:
      sprintf("#<%s:0x%x %s>", self.class.name, __id__, addr)
    end
  end


  # Manages sessions for a HTTPClient instance.
  class SessionManager
    # Name of this client.  Used for 'User-Agent' header in HTTP request.
    attr_accessor :agent_name
    # Owner of this client.  Used for 'From' header in HTTP request.
    attr_accessor :from

    # Requested protocol version
    attr_accessor :protocol_version
    # Chunk size for chunked request
    attr_accessor :chunk_size
    # Device for dumping log for debugging
    attr_accessor :debug_dev
    # Boolean value for Socket#sync
    attr_accessor :socket_sync

    attr_accessor :connect_timeout
    # Maximum retry count.  0 for infinite.
    attr_accessor :connect_retry
    attr_accessor :send_timeout
    attr_accessor :receive_timeout
    attr_accessor :read_block_size
    attr_accessor :protocol_retry_count

    # Local host/port to bind() to before connect
    attr_accessor :local_host
    attr_accessor :local_port

    attr_accessor :ssl_config

    attr_reader :test_loopback_http_response

    attr_accessor :transparent_gzip_decompression

    def initialize(client)
      @client = client
      @proxy = client.proxy

      @agent_name = nil
      @from = nil

      @protocol_version = nil
      @debug_dev = client.debug_dev
      @socket_sync = true
      @chunk_size = 4096

      @connect_timeout = 60
      @connect_retry = 1
      @send_timeout = 120
      @receive_timeout = 60       # For each read_block_size bytes
      @read_block_size = 1024 * 16 # follows net/http change in 1.8.7
      @protocol_retry_count = 5

      @ssl_config = nil
      @test_loopback_http_response = []

<<<<<<< HEAD
      @transparent_gzip_decompression = false
=======
      @local_host = nil
      @local_port = nil
>>>>>>> e4645964

      @sess_pool = []
      @sess_pool_mutex = Mutex.new
    end

    def proxy=(proxy)
      if proxy.nil?
        @proxy = nil
      else
        @proxy = Site.new(proxy)
      end
    end

    def query(req, via_proxy)
      req.body.chunk_size = @chunk_size
      sess = open(req.header.request_uri, via_proxy)
      begin
        sess.query(req)
      rescue
        sess.close
        raise
      end
      sess
    end

    def reset(uri)
      site = Site.new(uri)
      close(site)
    end

    def reset_all
      close_all
    end

    def keep(sess)
      add_cached_session(sess)
    end

  private

    def open(uri, via_proxy = false)
      sess = nil
      if cached = get_cached_session(uri)
        sess = cached
      else
        sess = Session.new(@client, Site.new(uri), @agent_name, @from)
        sess.proxy = via_proxy ? @proxy : nil
        sess.socket_sync = @socket_sync
        sess.requested_version = @protocol_version if @protocol_version
        sess.connect_timeout = @connect_timeout
        sess.connect_retry = @connect_retry
        sess.send_timeout = @send_timeout
        sess.receive_timeout = @receive_timeout
        sess.read_block_size = @read_block_size
        sess.protocol_retry_count = @protocol_retry_count
        sess.ssl_config = @ssl_config
        sess.debug_dev = @debug_dev
        sess.local_host = @local_host
        sess.local_port = @local_port
        sess.test_loopback_http_response = @test_loopback_http_response
        sess.transparent_gzip_decompression = @transparent_gzip_decompression
      end
      sess
    end

    def close_all
      @sess_pool_mutex.synchronize do
        @sess_pool.each do |sess|
          sess.close
        end
      end
      @sess_pool.clear
    end

    def close(dest)
      if cached = get_cached_session(dest)
        cached.close
        true
      else
        false
      end
    end

    def get_cached_session(uri)
      cached = nil
      @sess_pool_mutex.synchronize do
        new_pool = []
        @sess_pool.each do |s|
          if !cached && s.dest.match(uri)
            cached = s
          else
            new_pool << s
          end
        end
        @sess_pool = new_pool
      end
      cached
    end

    def add_cached_session(sess)
      @sess_pool_mutex.synchronize do
        @sess_pool << sess
      end
    end
  end


  # Wraps up OpenSSL::SSL::SSLSocket and offers debugging features.
  class SSLSocketWrap
    def initialize(socket, context, debug_dev = nil)
      unless SSLEnabled
        raise ConfigurationError.new('Ruby/OpenSSL module is required')
      end
      @context = context
      @socket = socket
      @ssl_socket = create_openssl_socket(@socket)
      @debug_dev = debug_dev
    end

    def ssl_connect
      @ssl_socket.connect
    end

    def post_connection_check(host)
      verify_mode = @context.verify_mode || OpenSSL::SSL::VERIFY_NONE
      if verify_mode == OpenSSL::SSL::VERIFY_NONE
        return
      elsif @ssl_socket.peer_cert.nil? and
        check_mask(verify_mode, OpenSSL::SSL::VERIFY_FAIL_IF_NO_PEER_CERT)
        raise OpenSSL::SSL::SSLError.new('no peer cert')
      end
      hostname = host.host
      if @ssl_socket.respond_to?(:post_connection_check) and RUBY_VERSION > "1.8.4"
        @ssl_socket.post_connection_check(hostname)
      else
        @context.post_connection_check(@ssl_socket.peer_cert, hostname)
      end
    end

    def peer_cert
      @ssl_socket.peer_cert
    end

    def close
      @ssl_socket.close
      @socket.close
    end

    def closed?
      @socket.closed?
    end

    def eof?
      @ssl_socket.eof?
    end

    def gets(*args)
      str = @ssl_socket.gets(*args)
      debug(str)
      str
    end

    def read(*args)
      str = @ssl_socket.read(*args)
      debug(str)
      str
    end

    def readpartial(*args)
      str = @ssl_socket.readpartial(*args)
      debug(str)
      str
    end

    def <<(str)
      rv = @ssl_socket.write(str)
      debug(str)
      rv
    end

    def flush
      @ssl_socket.flush
    end

    def sync
      @ssl_socket.sync
    end

    def sync=(sync)
      @ssl_socket.sync = sync
    end

  private

    def check_mask(value, mask)
      value & mask == mask
    end

    def create_openssl_socket(socket)
      ssl_socket = nil
      if OpenSSL::SSL.const_defined?("SSLContext")
        ctx = OpenSSL::SSL::SSLContext.new
        @context.set_context(ctx)
        ssl_socket = OpenSSL::SSL::SSLSocket.new(socket, ctx)
      else
        ssl_socket = OpenSSL::SSL::SSLSocket.new(socket)
        @context.set_context(ssl_socket)
      end
      ssl_socket
    end

    def debug(str)
      @debug_dev << str if @debug_dev && str
    end
  end


  # Wraps up a Socket for method interception.
  module SocketWrap
    def initialize(socket, *args)
      super(*args)
      @socket = socket
    end

    def close
      @socket.close
    end

    def closed?
      @socket.closed?
    end

    def eof?
      @socket.eof?
    end

    def gets(*args)
      @socket.gets(*args)
    end

    def read(*args)
      @socket.read(*args)
    end

    def readpartial(*args)
      # StringIO doesn't support :readpartial
      if @socket.respond_to?(:readpartial)
        @socket.readpartial(*args)
      else
        @socket.read(*args)
      end
    end

    def <<(str)
      @socket << str
    end

    def flush
      @socket.flush
    end

    def sync
      @socket.sync
    end

    def sync=(sync)
      @socket.sync = sync
    end
  end


  # Module for intercepting Socket methods and dumps in/out to given debugging
  # device.  debug_dev must respond to <<.
  module DebugSocket
    extend SocketWrap

    def debug_dev=(debug_dev)
      @debug_dev = debug_dev
    end

    def close
      super
      debug("! CONNECTION CLOSED\n")
    end

    def gets(*args)
      str = super
      debug(str)
      str
    end

    def read(*args)
      str = super
      debug(str)
      str
    end

    def readpartial(*args)
      str = super
      debug(str)
      str
    end

    def <<(str)
      super
      debug(str)
    end

  private

    def debug(str)
      if str && @debug_dev
        if str.index("\0")
          require 'hexdump'
          str.force_encoding('BINARY') if str.respond_to?(:force_encoding)
          @debug_dev << HexDump.encode(str).join("\n")
        else
          @debug_dev << str
        end
      end
    end
  end


  # Dummy Socket for emulating loopback test.
  class LoopBackSocket
    include SocketWrap

    def initialize(host, port, response)
      super(response.is_a?(StringIO) ? response : StringIO.new(response))
      @host = host
      @port = port
    end

    def <<(str)
      # ignored
    end
  end


  # Manages a HTTP session with a Site.
  class Session
    include HTTPClient::Timeout
    include Util

    # Destination site
    attr_reader :dest
    # Proxy site
    attr_accessor :proxy
    # Boolean value for Socket#sync
    attr_accessor :socket_sync
    # Requested protocol version
    attr_accessor :requested_version
    # Device for dumping log for debugging
    attr_accessor :debug_dev

    attr_accessor :connect_timeout
    attr_accessor :connect_retry
    attr_accessor :send_timeout
    attr_accessor :receive_timeout
    attr_accessor :read_block_size
    attr_accessor :protocol_retry_count

    # Local host/port to bind() to for connect
    attr_accessor :local_host
    attr_accessor :local_port

    attr_accessor :ssl_config
    attr_reader :ssl_peer_cert
    attr_accessor :test_loopback_http_response

    attr_accessor :transparent_gzip_decompression

    def initialize(client, dest, agent_name, from)
      @client = client
      @dest = dest
      @proxy = nil
      @socket_sync = true
      @requested_version = nil

      @debug_dev = nil

      @connect_timeout = nil
      @connect_retry = 1
      @send_timeout = nil
      @receive_timeout = nil
      @read_block_size = nil
      @protocol_retry_count = 5

      @ssl_config = nil
      @ssl_peer_cert = nil

      @test_loopback_http_response = nil

      @local_host = nil
      @local_port = nil

      @agent_name = agent_name
      @from = from
      @state = :INIT

      @requests = []

      @status = nil
      @reason = nil
      @headers = []

      @socket = nil
      @readbuf = nil

      @transparent_gzip_decompression = false
    end

    # Send a request to the server
    def query(req)
      connect if @state == :INIT
      # Use absolute URI (not absolute path) iif via proxy AND not HTTPS.
      req.header.request_absolute_uri = !@proxy.nil? and !https?(@dest)
      begin
        timeout(@send_timeout, SendTimeoutError) do
          set_header(req)
          req.dump(@socket)
          # flush the IO stream as IO::sync mode is false
          @socket.flush unless @socket_sync
        end
      rescue Errno::ECONNABORTED, Errno::ECONNRESET, Errno::EPIPE
        # JRuby can raise IOError instead of ECONNRESET for now
        close
        raise KeepAliveDisconnected.new
      rescue HTTPClient::TimeoutError
        close
        raise
      rescue
        if SSLEnabled and $!.is_a?(OpenSSL::SSL::SSLError)
          raise KeepAliveDisconnected.new
        else
          raise
        end
      end

      @state = :META if @state == :WAIT
      @next_connection = nil
      @requests.push(req)
    end

    def close
      if !@socket.nil? and !@socket.closed?
        # @socket.flush may block when it the socket is already closed by
        # foreign host and the client runs under MT-condition.
        @socket.close
      end
      @state = :INIT
    end

    def closed?
      @state == :INIT
    end

    def get_header
      begin
        if @state != :META
          raise RuntimeError.new("get_status must be called at the beginning of a session")
        end
        read_header
      rescue
        close
        raise
      end
      [@version, @status, @reason, @headers]
    end

    def eof?
      if !@content_length.nil?
        @content_length == 0
      else
        @socket.closed? or @socket.eof?
      end
    end

    def get_body(&block)
      begin
        read_header if @state == :META
        return nil if @state != :DATA
        if @gzipped and @transparent_gzip_decompression
          # zlib itself has a functionality to decompress gzip stream.
          # - zlib 1.2.5 Manual
          #   http://www.zlib.net/manual.html#Advanced
          # > windowBits can also be greater than 15 for optional gzip decoding. Add 32 to
          # > windowBits to enable zlib and gzip decoding with automatic header detection,
          # > or add 16 to decode only the gzip format
          inflate_stream = Zlib::Inflate.new(Zlib::MAX_WBITS + 32)
          original_block = block
          block = Proc.new { |buf|
            original_block.call(inflate_stream.inflate(buf))
          }
        end
        if @chunked
          read_body_chunked(&block)
        elsif @content_length
          read_body_length(&block)
        else
          read_body_rest(&block)
        end
      rescue
        close
        raise
      end
      if eof?
        if @next_connection
          @state = :WAIT
        else
          close
        end
      end
      nil
    end

  private

    def set_header(req)
      if @requested_version
        if /^(?:HTTP\/|)(\d+.\d+)$/ =~ @requested_version
          req.http_version = $1
        end
      end
      if @agent_name
        req.header.set('User-Agent', "#{@agent_name} #{LIB_NAME}")
      end
      if @from
        req.header.set('From', @from)
      end
      if @transparent_gzip_decompression
        req.header.set('Accept-Encoding', 'gzip,deflate')
      end
      req.header.set('Date', Time.now.httpdate)
    end

    # Connect to the server
    def connect
      site = @proxy || @dest
      retry_number = 0
      begin
        timeout(@connect_timeout, ConnectTimeoutError) do
          @socket = create_socket(site)
          if https?(@dest)
            if @socket.is_a?(LoopBackSocket)
              connect_ssl_proxy(@socket, URI.parse(@dest.to_s)) if @proxy
            else
              @socket = create_ssl_socket(@socket)
              connect_ssl_proxy(@socket, URI.parse(@dest.to_s)) if @proxy
              @socket.ssl_connect
              @socket.post_connection_check(@dest)
              @ssl_peer_cert = @socket.peer_cert
            end
          end
          # Use Ruby internal buffering instead of passing data immediately
          # to the underlying layer
          # => we need to to call explicitly flush on the socket
          @socket.sync = @socket_sync
        end
      rescue RetryableResponse
        retry_number += 1
        if retry_number < @protocol_retry_count
          retry
        end
        raise BadResponseError.new("connect to the server failed with status #{@status} #{@reason}")
      rescue TimeoutError
        if @connect_retry == 0
          retry
        else
          retry_number += 1
          retry if retry_number < @connect_retry
        end
        close
        raise
      end
      @state = :WAIT
    end

    def create_socket(site)
      socket = nil
      begin
        @debug_dev << "! CONNECT TO #{site.host}:#{site.port}\n" if @debug_dev
        if str = @test_loopback_http_response.shift
          socket = LoopBackSocket.new(site.host, site.port, str)
        else
          socket = TCPSocket.new(site.host, site.port, @local_host, @local_port)
        end
        if @debug_dev
          @debug_dev << "! CONNECTION ESTABLISHED\n"
          socket.extend(DebugSocket)
          socket.debug_dev = @debug_dev
        end
      rescue SystemCallError => e
        e.message << " (#{site})"
        raise
      rescue SocketError => e
        e.message << " (#{site})"
        raise
      end
      socket
    end

    # wrap socket with OpenSSL.
    def create_ssl_socket(raw_socket)
      SSLSocketWrap.new(raw_socket, @ssl_config, @debug_dev)
    end

    def connect_ssl_proxy(socket, uri)
      req = HTTP::Message.new_connect_request(uri)
      @client.request_filter.each do |filter|
        filter.filter_request(req)
      end
      set_header(req)
      req.dump(@socket)
      @socket.flush unless @socket_sync
      res = HTTP::Message.new_response('')
      parse_header
      res.http_version, res.status, res.reason = @version, @status, @reason
      @headers.each do |key, value|
        res.header.set(key, value)
      end
      commands = @client.request_filter.collect { |filter|
        filter.filter_response(req, res)
      }
      if commands.find { |command| command == :retry }
        raise RetryableResponse.new
      end
      unless @status == 200
        raise BadResponseError.new("connect to ssl proxy failed with status #{@status} #{@reason}", res)
      end
    end

    # Read status block.
    def read_header
      @content_length = nil
      @chunked = false
      @gzipped = false
      @chunk_length = 0
      parse_header
      # Header of the request has been parsed.
      @state = :DATA
      req = @requests.shift
      if req.header.request_method == 'HEAD' or no_message_body?(@status)
        @content_length = 0
        if @next_connection
          @state = :WAIT
        else
          close
        end
      end
      @next_connection = false unless @content_length
    end

    StatusParseRegexp = %r(\AHTTP/(\d+\.\d+)\s+(\d\d\d)\s*([^\r\n]+)?\r?\n\z)
    def parse_header
      timeout(@receive_timeout, ReceiveTimeoutError) do
        initial_line = nil
        begin
          initial_line = @socket.gets("\n")
          if initial_line.nil?
            close
            raise KeepAliveDisconnected.new
          end
        rescue Errno::ECONNABORTED, Errno::ECONNRESET, Errno::EPIPE, IOError
          # JRuby can raise IOError instead of ECONNRESET for now
          close
          raise KeepAliveDisconnected.new
        end
        begin
          if StatusParseRegexp !~ initial_line
            @version = '0.9'
            @status = nil
            @reason = nil
            @next_connection = false
            @content_length = nil
            @readbuf = initial_line
            break
          end
          @version, @status, @reason = $1, $2.to_i, $3
          @next_connection = HTTP::Message.keep_alive_enabled?(@version)
          @headers = []
          while true
            line = @socket.gets("\n")
            unless line
              raise BadResponseError.new('unexpected EOF')
            end
            line.chomp!
            break if line.empty?
            if line[0] == ?\  or line[0] == ?\t
              last = @headers.last[1]
              last << ' ' unless last.empty?
              last << line.strip
            else
              key, value = line.strip.split(/\s*:\s*/, 2)
              parse_keepalive_header(key, value)
              @headers << [key, value]
            end
          end
        end while (@version == '1.1' && @status == 100)
      end
    end

    def no_message_body?(status)
      !status.nil? && # HTTP/0.9
        ((status >= 100 && status < 200) || status == 204 || status == 304)
    end

    def parse_keepalive_header(key, value)
      key = key.downcase
      if key == 'content-length'
        @content_length = value.to_i
      elsif key == 'content-encoding' and ( value.downcase == 'gzip' or
                                            value.downcase == 'x-gzip' or value.downcase == 'deflate' )
        @gzipped = true
      elsif key == 'transfer-encoding' and value.downcase == 'chunked'
        @chunked = true
        @chunk_length = 0
        @content_length = nil
      elsif key == 'connection' or key == 'proxy-connection'
        if value.downcase == 'keep-alive'
          @next_connection = true
        else
          @next_connection = false
        end
      end
    end

    def read_body_length(&block)
      return nil if @content_length == 0
      buf = ''
      while true
        maxbytes = @read_block_size
        maxbytes = @content_length if maxbytes > @content_length
        timeout(@receive_timeout, ReceiveTimeoutError) do
          begin
            @socket.readpartial(maxbytes, buf)
          rescue EOFError
            buf = nil
          end
        end
        if buf && buf.bytesize > 0
          @content_length -= buf.bytesize
          yield buf
        else
          @content_length = 0
        end
        return if @content_length == 0
      end
    end

    RS = "\r\n"
    def read_body_chunked(&block)
      buf = ''
      while true
        len = @socket.gets(RS)
        @chunk_length = len.hex
        if @chunk_length == 0
          @content_length = 0
          @socket.gets(RS)
          return
        end
        timeout(@receive_timeout, ReceiveTimeoutError) do
          @socket.read(@chunk_length + 2, buf)
        end
        unless buf.empty?
          yield buf.slice(0, @chunk_length)
        end
      end
    end

    def read_body_rest
      if @readbuf and @readbuf.bytesize > 0
        yield @readbuf
        @readbuf = nil
      end
      buf = ''
      while true
        timeout(@receive_timeout, ReceiveTimeoutError) do
          begin
            @socket.readpartial(@read_block_size, buf)
          rescue EOFError
            buf = nil
          end
        end
        if buf && buf.bytesize > 0
          yield buf
        else
          return
        end
      end
    end
  end


end<|MERGE_RESOLUTION|>--- conflicted
+++ resolved
@@ -135,12 +135,10 @@
       @ssl_config = nil
       @test_loopback_http_response = []
 
-<<<<<<< HEAD
       @transparent_gzip_decompression = false
-=======
+
       @local_host = nil
       @local_port = nil
->>>>>>> e4645964
 
       @sess_pool = []
       @sess_pool_mutex = Mutex.new

# HTTPClient - HTTP client library.
# Copyright (C) 2000-2009  NAKAMURA, Hiroshi  <nahi@ruby-lang.org>.
#
# This program is copyrighted free software by NAKAMURA, Hiroshi.  You can
# redistribute it and/or modify it under the same terms of Ruby's license;
# either the dual license version in 2003, or any later version.


require 'uri'
require 'stringio'
require 'digest/sha1'

# Extra library
require 'httpclient/util'
require 'httpclient/ssl_config'
require 'httpclient/connection'
require 'httpclient/session'
require 'httpclient/http'
require 'httpclient/auth'
require 'httpclient/cookie'

# :main:HTTPClient
# The HTTPClient class provides several methods for accessing Web resources
# via HTTP.
#
# HTTPClient instance is designed to be MT-safe.  You can call a HTTPClient
# instance from several threads without synchronization after setting up an
# instance.
#
#   clnt = HTTPClient.new
#   clnt.set_cookie_store('/home/nahi/cookie.dat')
#   urls.each do |url|
#     Thread.new(url) do |u|
#       p clnt.head(u).status
#     end
#   end
#
# == How to use
#
# At first, how to create your client.  See initialize for more detail.
#
# 1. Create simple client.
#
#     clnt = HTTPClient.new
#
# 2. Accessing resources through HTTP proxy.  You can use environment
#    variable 'http_proxy' or 'HTTP_PROXY' instead.
#
#     clnt = HTTPClient.new('http://myproxy:8080')
#
# === How to retrieve web resources
#
# See get_content.
#
# 1. Get content of specified URL.  It returns a String of whole result.
#
#     puts clnt.get_content('http://dev.ctor.org/')
#
# 2. Get content as chunks of String.  It yields chunks of String.
#
#     clnt.get_content('http://dev.ctor.org/') do |chunk|
#       puts chunk
#     end
#
# === Invoking other HTTP methods
#
# See head, get, post, put, delete, options, propfind, proppatch and trace.  
# It returns a HTTP::Message instance as a response.
#
# 1. Do HEAD request.
#
#     res = clnt.head(uri)
#     p res.header['Last-Modified'][0]
#
# 2. Do GET request with query.
#
#     query = { 'keyword' => 'ruby', 'lang' => 'en' }
#     res = clnt.get(uri, query)
#     p res.status
#     p res.contenttype
#     p res.header['X-Custom']
#     puts res.content
#
# === How to POST
#
# See post.
#
# 1. Do POST a form data.
#
#     body = { 'keyword' => 'ruby', 'lang' => 'en' }
#     res = clnt.post(uri, body)
#
# 2. Do multipart file upload with POST.  No need to set extra header by
#    yourself from httpclient/2.1.4.
#
#     File.open('/tmp/post_data') do |file|
#       body = { 'upload' => file, 'user' => 'nahi' }
#       res = clnt.post(uri, body)
#     end
#
# 3. Do multipart wth custom body.
#
#     File.open('/tmp/post_data') do |file|
#       body = [{ 'Content-Type' => 'application/atom+xml; charset=UTF-8',
#                 :content => '<entry>...</entry>' },
#               { 'Content-Type' => 'video/mp4',
#                 'Content-Transfer-Encoding' => 'binary',
#                 :content => file }]
#       res = clnt.post(uri, body)
#     end
#
# === Accessing via SSL
#
# Ruby needs to be compiled with OpenSSL.
#
# 1. Get content of specified URL via SSL.
#    Just pass an URL which starts with 'https://'.
#
#     https_url = 'https://www.rsa.com'
#     clnt.get_content(https_url)
#
# 2. Getting peer certificate from response.
#
#     res = clnt.get(https_url)
#     p res.peer_cert #=> returns OpenSSL::X509::Certificate
#
# 3. Configuring OpenSSL options.  See HTTPClient::SSLConfig for more details.
#
#     user_cert_file = 'cert.pem'
#     user_key_file = 'privkey.pem'
#     clnt.ssl_config.set_client_cert_file(user_cert_file, user_key_file)
#     clnt.get_content(https_url)
#
# === Handling Cookies
#
# 1. Using volatile Cookies.  Nothing to do.  HTTPClient handles Cookies.
#
#     clnt = HTTPClient.new
#     clnt.get_content(url1) # receives Cookies.
#     clnt.get_content(url2) # sends Cookies if needed.
#
# 2. Saving non volatile Cookies to a specified file.  Need to set a file at
#    first and invoke save method at last.
#
#     clnt = HTTPClient.new
#     clnt.set_cookie_store('/home/nahi/cookie.dat')
#     clnt.get_content(url)
#     ...
#     clnt.save_cookie_store
#
# 3. Disabling Cookies.
#
#     clnt = HTTPClient.new
#     clnt.cookie_manager = nil
#
# === Configuring authentication credentials
#
# 1. Authentication with Web server.  Supports BasicAuth, DigestAuth, and
#    Negotiate/NTLM (requires ruby/ntlm module).
#
#     clnt = HTTPClient.new
#     domain = 'http://dev.ctor.org/http-access2/'
#     user = 'user'
#     password = 'user'
#     clnt.set_auth(domain, user, password)
#     p clnt.get_content('http://dev.ctor.org/http-access2/login').status
#
# 2. Authentication with Proxy server.  Supports BasicAuth and NTLM
#    (requires win32/sspi)
#
#     clnt = HTTPClient.new(proxy)
#     user = 'proxy'
#     password = 'proxy'
#     clnt.set_proxy_auth(user, password)
#     p clnt.get_content(url)
#
# === Invoking HTTP methods with custom header
#
# Pass a Hash or an Array for extheader argument.
#
#     extheader = { 'Accept' => '*/*' }
#     clnt.get_content(uri, query, extheader)
#
#     extheader = [['Accept', 'image/jpeg'], ['Accept', 'image/png']]
#     clnt.get_content(uri, query, extheader)
#
# === Invoking HTTP methods asynchronously
#
# See head_async, get_async, post_async, put_async, delete_async,
# options_async, propfind_async, proppatch_async, and trace_async.
# It immediately returns a HTTPClient::Connection instance as a returning value.
#
#     connection = clnt.post_async(url, body)
#     print 'posting.'
#     while true
#       break if connection.finished?
#       print '.'
#       sleep 1
#     end
#     puts '.'
#     res = connection.pop
#     p res.status
#     p res.content.read # res.content is an IO for the res of async method.
#
# === Shortcut methods
#
# You can invoke get_content, get, etc. without creating HTTPClient instance.
#
#   ruby -rhttpclient -e 'puts HTTPClient.get_content(ARGV.shift)' http://dev.ctor.org/
#   ruby -rhttpclient -e 'p HTTPClient.head(ARGV.shift).header["last-modified"]' http://dev.ctor.org/
#
class HTTPClient
  VERSION = '2.1.6'
  RUBY_VERSION_STRING = "ruby #{RUBY_VERSION} (#{RUBY_RELEASE_DATE}) [#{RUBY_PLATFORM}]"
  /: (\S+) (\S+)/ =~ %q$Id$
  LIB_NAME = "(#{$1}/#{$2}, #{RUBY_VERSION_STRING})"

  include Util

  # Raised for indicating running environment configuration error for example
  # accessing via SSL under the ruby which is not compiled with OpenSSL.
  class ConfigurationError < StandardError
  end

  # Raised for indicating HTTP response error.
  class BadResponseError < RuntimeError
    # HTTP::Message:: a response
    attr_reader :res

    def initialize(msg, res = nil) # :nodoc:
      super(msg)
      @res = res
    end
  end

  # Raised for indicating a timeout error.
  class TimeoutError < RuntimeError
  end

  # Raised for indicating a connection timeout error.
  # You can configure connection timeout via HTTPClient#connect_timeout=.
  class ConnectTimeoutError < TimeoutError
  end

  # Raised for indicating a request sending timeout error.
  # You can configure request sending timeout via HTTPClient#send_timeout=.
  class SendTimeoutError < TimeoutError
  end

  # Raised for indicating a response receiving timeout error.
  # You can configure response receiving timeout via
  # HTTPClient#receive_timeout=.
  class ReceiveTimeoutError < TimeoutError
  end

  # Deprecated.  just for backward compatibility
  class Session
    BadResponse = ::HTTPClient::BadResponseError
  end

  class << self
    %w(get_content post_content head get post put delete options propfind proppatch trace).each do |name|
      eval <<-EOD
        def #{name}(*arg, &block)
          clnt = new
          begin
            clnt.#{name}(*arg, &block)
          ensure
            clnt.reset_all
          end
        end
      EOD
    end

  private

    def attr_proxy(symbol, assignable = false)
      name = symbol.to_s
      define_method(name) {
        @session_manager.__send__(name)
      }
      if assignable
        aname = name + '='
        define_method(aname) { |rhs|
          reset_all
          @session_manager.__send__(aname, rhs)
        }
      end
    end
  end

  # HTTPClient::SSLConfig:: SSL configurator.
  attr_reader :ssl_config
  # WebAgent::CookieManager:: Cookies configurator.
  attr_accessor :cookie_manager
  # An array of response HTTP message body String which is used for loop-back
  # test.  See test/* to see how to use it.  If you want to do loop-back test
  # of HTTP header, use test_loopback_http_response instead.
  attr_reader :test_loopback_response
  # An array of request filter which can trap HTTP request/response.
  # See HTTPClient::WWWAuth to see how to use it.
  attr_reader :request_filter
  # HTTPClient::ProxyAuth:: Proxy authentication handler.
  attr_reader :proxy_auth
  # HTTPClient::WWWAuth:: WWW authentication handler.
  attr_reader :www_auth
  # How many times get_content and post_content follows HTTP redirect.
  # 10 by default.
  attr_accessor :follow_redirect_count

  # Set HTTP version as a String:: 'HTTP/1.0' or 'HTTP/1.1'
  attr_proxy(:protocol_version, true)
  # Connect timeout in sec.
  attr_proxy(:connect_timeout, true)
  # Request sending timeout in sec.
  attr_proxy(:send_timeout, true)
  # Response receiving timeout in sec.
  attr_proxy(:receive_timeout, true)
  # Negotiation retry count for authentication.  5 by default.
  attr_proxy(:protocol_retry_count, true)
  # if your ruby is older than 2005-09-06, do not set socket_sync = false to
  # avoid an SSL socket blocking bug in openssl/buffering.rb.
  attr_proxy(:socket_sync, true)
  # User-Agent header in HTTP request.
  attr_proxy(:agent_name, true)
  # From header in HTTP request.
  attr_proxy(:from, true)
  # An array of response HTTP String (not a HTTP message body) which is used
  # for loopback test.  See test/* to see how to use it.
  attr_proxy(:test_loopback_http_response)
<<<<<<< HEAD
  # Decompress a compressed (with gzip or deflate) content body transparently. false by default.
  attr_proxy(:transparent_gzip_decompression, true)
=======
  # Local IP Address to bind() local side of the socket to
  attr_proxy(:local_host,true)
  attr_proxy(:local_port,true)
>>>>>>> e4645964

  # Default extheader for PROPFIND request.
  PROPFIND_DEFAULT_EXTHEADER = { 'Depth' => '0' }

  # Creates a HTTPClient instance which manages sessions, cookies, etc.
  #
  # HTTPClient.new takes 3 optional arguments for proxy url string,
  # User-Agent String and From header String.  User-Agent and From are embedded
  # in HTTP request Header if given.  No User-Agent and From header added
  # without setting it explicitly.
  #
  #   proxy = 'http://myproxy:8080'
  #   agent_name = 'MyAgent/0.1'
  #   from = 'from@example.com'
  #   HTTPClient.new(proxy, agent_name, from)
  #
  # You can use a keyword argument style Hash.  Keys are :proxy, :agent_name
  # and :from.
  #
  #   HTTPClient.new(:agent_name => 'MyAgent/0.1')
  def initialize(*args)
    proxy, agent_name, from = keyword_argument(args, :proxy, :agent_name, :from)
    @proxy = nil        # assigned later.
    @no_proxy = nil
    @www_auth = WWWAuth.new
    @proxy_auth = ProxyAuth.new
    @request_filter = [@proxy_auth, @www_auth]
    @debug_dev = nil
    @redirect_uri_callback = method(:default_redirect_uri_callback)
    @test_loopback_response = []
    @session_manager = SessionManager.new(self)
    @session_manager.agent_name = agent_name
    @session_manager.from = from
    @session_manager.ssl_config = @ssl_config = SSLConfig.new(self)
    @cookie_manager = WebAgent::CookieManager.new
    @follow_redirect_count = 10
    @local_host = nil
    @local_port = nil
    load_environment
    self.proxy = proxy if proxy
  end

  # Returns debug device if exists.  See debug_dev=.
  def debug_dev
    @debug_dev
  end

  # Sets debug device.  Once debug device is set, all HTTP requests and
  # responses are dumped to given device.  dev must respond to << for dump.
  #
  # Calling this method resets all existing sessions.
  def debug_dev=(dev)
    @debug_dev = dev
    reset_all
    @session_manager.debug_dev = dev
  end

  # Returns URI object of HTTP proxy if exists.
  def proxy
    @proxy
  end

  # Sets HTTP proxy used for HTTP connection.  Given proxy can be an URI,
  # a String or nil.  You can set user/password for proxy authentication like
  # HTTPClient#proxy = 'http://user:passwd@myproxy:8080'
  #
  # You can use environment variable 'http_proxy' or 'HTTP_PROXY' for it.
  # You need to use 'cgi_http_proxy' or 'CGI_HTTP_PROXY' instead if you run
  # HTTPClient from CGI environment from security reason. (HTTPClient checks
  # 'REQUEST_METHOD' environment variable whether it's CGI or not)
  #
  # Calling this method resets all existing sessions.
  def proxy=(proxy)
    if proxy.nil?
      @proxy = nil
      @proxy_auth.reset_challenge
    else
      @proxy = urify(proxy)
      if @proxy.scheme == nil or @proxy.scheme.downcase != 'http' or
          @proxy.host == nil or @proxy.port == nil
        raise ArgumentError.new("unsupported proxy #{proxy}")
      end
      @proxy_auth.reset_challenge
      if @proxy.user || @proxy.password
        @proxy_auth.set_auth(@proxy.user, @proxy.password)
      end
    end
    reset_all
    @session_manager.proxy = @proxy
    @proxy
  end

  # Returns NO_PROXY setting String if given.
  def no_proxy
    @no_proxy
  end

  # Sets NO_PROXY setting String.  no_proxy must be a comma separated String.
  # Each entry must be 'host' or 'host:port' such as;
  # HTTPClient#no_proxy = 'example.com,example.co.jp:443'
  #
  # 'localhost' is treated as a no_proxy site regardless of explicitly listed.
  # HTTPClient checks given URI objects before accessing it.
  # 'host' is tail string match.  No IP-addr conversion.
  #
  # You can use environment variable 'no_proxy' or 'NO_PROXY' for it.
  #
  # Calling this method resets all existing sessions.
  def no_proxy=(no_proxy)
    @no_proxy = no_proxy
    reset_all
  end

  # Sets credential for Web server authentication.
  # domain:: a String or an URI to specify where HTTPClient should use this
  #       credential.  If you set uri to nil, HTTPClient uses this credential
  #       wherever a server requires it.
  # user:: username String.
  # passwd:: password String.
  #
  # You can set multiple credentials for each uri.
  #
  #   clnt.set_auth('http://www.example.com/foo/', 'foo_user', 'passwd')
  #   clnt.set_auth('http://www.example.com/bar/', 'bar_user', 'passwd')
  #
  # Calling this method resets all existing sessions.
  def set_auth(domain, user, passwd)
    uri = urify(domain)
    @www_auth.set_auth(uri, user, passwd)
    reset_all
  end

  # Deprecated.  Use set_auth instead.
  def set_basic_auth(domain, user, passwd)
    uri = urify(domain)
    @www_auth.basic_auth.set(uri, user, passwd)
    reset_all
  end

  # Sets credential for Proxy authentication.
  # user:: username String.
  # passwd:: password String.
  #
  # Calling this method resets all existing sessions.
  def set_proxy_auth(user, passwd)
    @proxy_auth.set_auth(user, passwd)
    reset_all
  end

  # Sets the filename where non-volatile Cookies be saved by calling
  # save_cookie_store.
  # This method tries to load and managing Cookies from the specified file.
  #
  # Calling this method resets all existing sessions.
  def set_cookie_store(filename)
    @cookie_manager.cookies_file = filename
    @cookie_manager.load_cookies if filename
    reset_all
  end

  # Try to save Cookies to the file specified in set_cookie_store.  Unexpected
  # error will be raised if you don't call set_cookie_store first.
  # (interface mismatch between WebAgent::CookieManager implementation)
  def save_cookie_store
    @cookie_manager.save_cookies
  end

  # Sets callback proc when HTTP redirect status is returned for get_content
  # and post_content.  default_redirect_uri_callback is used by default.
  #
  # If you need strict implementation which does not allow relative URI
  # redirection, set strict_redirect_uri_callback instead.
  #
  #   clnt.redirect_uri_callback = clnt.method(:strict_redirect_uri_callback)
  #
  def redirect_uri_callback=(redirect_uri_callback)
    @redirect_uri_callback = redirect_uri_callback
  end

  # Retrieves a web resource.
  #
  # uri:: a String or an URI object which represents an URL of web resource.
  # query:: a Hash or an Array of query part of URL.
  #         e.g. { "a" => "b" } => 'http://host/part?a=b'.
  #         Give an array to pass multiple value like
  #         [["a", "b"], ["a", "c"]] => 'http://host/part?a=b&a=c'.
  # extheader:: a Hash or an Array of extra headers.  e.g.
  #             { 'Accept' => '*/*' } or
  #             [['Accept', 'image/jpeg'], ['Accept', 'image/png']].
  # &block:: Give a block to get chunked message-body of response like
  #          get_content(uri) { |chunked_body| ... }.
  #          Size of each chunk may not be the same.
  #
  # get_content follows HTTP redirect status (see HTTP::Status.redirect?)
  # internally and try to retrieve content from redirected URL.  See
  # redirect_uri_callback= how HTTP redirection is handled.
  #
  # If you need to get full HTTP response including HTTP status and headers,
  # use get method.  get returns HTTP::Message as a response and you need to
  # follow HTTP redirect by yourself if you need.
  def get_content(uri, query = nil, extheader = {}, &block)
    follow_redirect(:get, uri, query, nil, extheader, &block).content
  end

  # Posts a content.
  #
  # uri:: a String or an URI object which represents an URL of web resource.
  # body:: a Hash or an Array of body part. e.g.
  #          { "a" => "b" } => 'a=b'
  #        Give an array to pass multiple value like
  #          [["a", "b"], ["a", "c"]] => 'a=b&a=c'
  #        When you pass a File as a value, it will be posted as a
  #        multipart/form-data.  e.g.
  #          { 'upload' => file }
  #        You can also send custom multipart by passing an array of hashes.
  #        Each part must have a :content attribute which can be a file, all
  #        other keys will become headers.
  #          [{ 'Content-Type' => 'text/plain', :content => "some text" },
  #           { 'Content-Type' => 'video/mp4', :content => File.new('video.mp4') }]
  #          => <Two parts with custom Content-Type header>
  # extheader:: a Hash or an Array of extra headers. e.g.
  #               { 'Accept' => '*/*' }
  #             or
  #               [['Accept', 'image/jpeg'], ['Accept', 'image/png']].
  # &block:: Give a block to get chunked message-body of response like
  #            post_content(uri) { |chunked_body| ... }.
  #          Size of each chunk may not be the same.
  #
  # post_content follows HTTP redirect status (see HTTP::Status.redirect?)
  # internally and try to post the content to redirected URL.  See
  # redirect_uri_callback= how HTTP redirection is handled.
  #
  # If you need to get full HTTP response including HTTP status and headers,
  # use post method.
  def post_content(uri, body = nil, extheader = {}, &block)
    follow_redirect(:post, uri, nil, body, extheader, &block).content
  end

  # A method for redirect uri callback.  How to use:
  #   clnt.redirect_uri_callback = clnt.method(:strict_redirect_uri_callback)
  # This callback does not allow relative redirect such as
  #   Location: ../foo/
  # in HTTP header. (raises BadResponseError instead)
  def strict_redirect_uri_callback(uri, res)
    newuri = URI.parse(res.header['location'][0])
    if https?(uri) && !https?(newuri)
      raise BadResponseError.new("redirecting to non-https resource")
    end
    unless newuri.is_a?(URI::HTTP)
      raise BadResponseError.new("unexpected location: #{newuri}", res)
    end
    puts "redirect to: #{newuri}" if $DEBUG
    newuri
  end

  # A default method for redirect uri callback.  This method is used by
  # HTTPClient instance by default.
  # This callback allows relative redirect such as
  #   Location: ../foo/
  # in HTTP header.
  def default_redirect_uri_callback(uri, res)
    newuri = URI.parse(res.header['location'][0])
    unless newuri.is_a?(URI::HTTP)
      newuri = uri + newuri
      STDERR.puts("could be a relative URI in location header which is not recommended")
      STDERR.puts("'The field value consists of a single absolute URI' in HTTP spec")
    end
    if https?(uri) && !https?(newuri)
      raise BadResponseError.new("redirecting to non-https resource")
    end
    puts "redirect to: #{newuri}" if $DEBUG
    newuri
  end

  # Sends HEAD request to the specified URL.  See request for arguments.
  def head(uri, query = nil, extheader = {})
    request(:head, uri, query, nil, extheader)
  end

  # Sends GET request to the specified URL.  See request for arguments.
  def get(uri, query = nil, extheader = {}, &block)
    request(:get, uri, query, nil, extheader, &block)
  end

  # Sends POST request to the specified URL.  See request for arguments.
  def post(uri, body = '', extheader = {}, &block)
    request(:post, uri, nil, body, extheader, &block)
  end

  # Sends PUT request to the specified URL.  See request for arguments.
  def put(uri, body = '', extheader = {}, &block)
    request(:put, uri, nil, body, extheader, &block)
  end

  # Sends DELETE request to the specified URL.  See request for arguments.
  def delete(uri, extheader = {}, &block)
    request(:delete, uri, nil, nil, extheader, &block)
  end

  # Sends OPTIONS request to the specified URL.  See request for arguments.
  def options(uri, extheader = {}, &block)
    request(:options, uri, nil, nil, extheader, &block)
  end

  # Sends PROPFIND request to the specified URL.  See request for arguments.
  def propfind(uri, extheader = PROPFIND_DEFAULT_EXTHEADER, &block)
    request(:propfind, uri, nil, nil, extheader, &block)
  end
  
  # Sends PROPPATCH request to the specified URL.  See request for arguments.
  def proppatch(uri, body = nil, extheader = {}, &block)
    request(:proppatch, uri, nil, body, extheader, &block)
  end
  
  # Sends TRACE request to the specified URL.  See request for arguments.
  def trace(uri, query = nil, body = nil, extheader = {}, &block)
    request('TRACE', uri, query, body, extheader, &block)
  end

  # Sends a request to the specified URL.
  #
  # method:: HTTP method to be sent.  method.to_s.upcase is used.
  # uri:: a String or an URI object which represents an URL of web resource.
  # query:: a Hash or an Array of query part of URL.
  #         e.g. { "a" => "b" } => 'http://host/part?a=b'
  #         Give an array to pass multiple value like
  #         [["a", "b"], ["a", "c"]] => 'http://host/part?a=b&a=c'
  # body:: a Hash or an Array of body part. e.g.
  #          { "a" => "b" }
  #          => 'a=b'
  #        Give an array to pass multiple value like
  #          [["a", "b"], ["a", "c"]]
  #          => 'a=b&a=c'.
  #        When the given method is 'POST' and the given body contains a file
  #        as a value, it will be posted as a multipart/form-data. e.g.
  #          { 'upload' => file }
  #        You can also send custom multipart by passing an array of hashes.
  #        Each part must have a :content attribute which can be a file, all
  #        other keys will become headers.
  #          [{ 'Content-Type' => 'text/plain', :content => "some text" },
  #           { 'Content-Type' => 'video/mp4', :content => File.new('video.mp4') }]
  #          => <Two parts with custom Content-Type header>
  #        See HTTP::Message.file? for actual condition of 'a file'.
  # extheader:: a Hash or an Array of extra headers.  e.g.
  #             { 'Accept' => '*/*' } or
  #             [['Accept', 'image/jpeg'], ['Accept', 'image/png']].
  # &block:: Give a block to get chunked message-body of response like
  #          get(uri) { |chunked_body| ... }.
  #          Size of each chunk may not be the same.
  #
  # You can also pass a String as a body.  HTTPClient just sends a String as
  # a HTTP request message body.
  #
  # When you pass an IO as a body, HTTPClient sends it as a HTTP request with
  # chunked encoding (Transfer-Encoding: chunked in HTTP header).  Bear in mind
  # that some server application does not support chunked request.  At least
  # cgi.rb does not support it.
  def request(method, uri, query = nil, body = nil, extheader = {}, &block)
    uri = urify(uri)
    if block
      filtered_block = proc { |res, str|
        block.call(str)
      }
    end
    do_request(method, uri, query, body, extheader, &filtered_block)
  end

  # Sends HEAD request in async style.  See request_async for arguments.
  # It immediately returns a HTTPClient::Connection instance as a result.
  def head_async(uri, query = nil, extheader = {})
    request_async(:head, uri, query, nil, extheader)
  end

  # Sends GET request in async style.  See request_async for arguments.
  # It immediately returns a HTTPClient::Connection instance as a result.
  def get_async(uri, query = nil, extheader = {})
    request_async(:get, uri, query, nil, extheader)
  end

  # Sends POST request in async style.  See request_async for arguments.
  # It immediately returns a HTTPClient::Connection instance as a result.
  def post_async(uri, body = nil, extheader = {})
    request_async(:post, uri, nil, body, extheader)
  end

  # Sends PUT request in async style.  See request_async for arguments.
  # It immediately returns a HTTPClient::Connection instance as a result.
  def put_async(uri, body = nil, extheader = {})
    request_async(:put, uri, nil, body, extheader)
  end

  # Sends DELETE request in async style.  See request_async for arguments.
  # It immediately returns a HTTPClient::Connection instance as a result.
  def delete_async(uri, extheader = {})
    request_async(:delete, uri, nil, nil, extheader)
  end

  # Sends OPTIONS request in async style.  See request_async for arguments.
  # It immediately returns a HTTPClient::Connection instance as a result.
  def options_async(uri, extheader = {})
    request_async(:options, uri, nil, nil, extheader)
  end

  # Sends PROPFIND request in async style.  See request_async for arguments.
  # It immediately returns a HTTPClient::Connection instance as a result.
  def propfind_async(uri, extheader = PROPFIND_DEFAULT_EXTHEADER)
    request_async(:propfind, uri, nil, nil, extheader)
  end
  
  # Sends PROPPATCH request in async style.  See request_async for arguments.
  # It immediately returns a HTTPClient::Connection instance as a result.
  def proppatch_async(uri, body = nil, extheader = {})
    request_async(:proppatch, uri, nil, body, extheader)
  end
  
  # Sends TRACE request in async style.  See request_async for arguments.
  # It immediately returns a HTTPClient::Connection instance as a result.
  def trace_async(uri, query = nil, body = nil, extheader = {})
    request_async(:trace, uri, query, body, extheader)
  end

  # Sends a request in async style.  request method creates new Thread for
  # HTTP connection and returns a HTTPClient::Connection instance immediately.
  #
  # Arguments definition is the same as request.
  def request_async(method, uri, query = nil, body = nil, extheader = {})
    uri = urify(uri)
    do_request_async(method, uri, query, body, extheader)
  end

  # Resets internal session for the given URL.  Keep-alive connection for the
  # site (host-port pair) is disconnected if exists.
  def reset(uri)
    uri = urify(uri)
    @session_manager.reset(uri)
  end

  # Resets all of internal sessions.  Keep-alive connections are disconnected.
  def reset_all
    @session_manager.reset_all
  end

private

  class RetryableResponse < StandardError # :nodoc:
  end

  class KeepAliveDisconnected < StandardError # :nodoc:
  end

  def do_request(method, uri, query, body, extheader, &block)
    conn = Connection.new
    res = nil
    if HTTP::Message.file?(body)
      pos = body.pos rescue nil
    end
    retry_count = @session_manager.protocol_retry_count
    proxy = no_proxy?(uri) ? nil : @proxy
    while retry_count > 0
      body.pos = pos if pos
      req = create_request(method, uri, query, body, extheader)
      begin
        protect_keep_alive_disconnected do
          do_get_block(req, proxy, conn, &block)
        end
        res = conn.pop
        break
      rescue RetryableResponse
        res = conn.pop
        retry_count -= 1
      end
    end
    res
  end

  def do_request_async(method, uri, query, body, extheader)
    conn = Connection.new
    t = Thread.new(conn) { |tconn|
      begin
        if HTTP::Message.file?(body)
          pos = body.pos rescue nil
        end
        retry_count = @session_manager.protocol_retry_count
        proxy = no_proxy?(uri) ? nil : @proxy
        while retry_count > 0
          body.pos = pos if pos
          req = create_request(method, uri, query, body, extheader)
          begin
            protect_keep_alive_disconnected do
              do_get_stream(req, proxy, tconn)
            end
            break
          rescue RetryableResponse
            retry_count -= 1
          end
        end
      rescue Exception
        conn.push $!
      end
    }
    conn.async_thread = t
    conn
  end

  def load_environment
    # http_proxy
    if getenv('REQUEST_METHOD')
      # HTTP_PROXY conflicts with the environment variable usage in CGI where
      # HTTP_* is used for HTTP header information.  Unlike open-uri, we
      # simply ignore http_proxy in CGI env and use cgi_http_proxy instead.
      self.proxy = getenv('cgi_http_proxy')
    else
      self.proxy = getenv('http_proxy')
    end
    # no_proxy
    self.no_proxy = getenv('no_proxy')
  end

  def getenv(name)
    ENV[name.downcase] || ENV[name.upcase]
  end

  def follow_redirect(method, uri, query, body, extheader, &block)
    uri = urify(uri)
    if block
      filtered_block = proc { |r, str|
        block.call(str) if HTTP::Status.successful?(r.status)
      }
    end
    if HTTP::Message.file?(body)
      pos = body.pos rescue nil
    end
    retry_number = 0
    while retry_number < @follow_redirect_count
      body.pos = pos if pos
      res = do_request(method, uri, query, body, extheader, &filtered_block)
      if HTTP::Status.successful?(res.status)
        return res
      elsif HTTP::Status.redirect?(res.status)
        uri = urify(@redirect_uri_callback.call(uri, res))
        retry_number += 1
      else
        raise BadResponseError.new("unexpected response: #{res.header.inspect}", res)
      end
    end
    raise BadResponseError.new("retry count exceeded", res)
  end

  def protect_keep_alive_disconnected
    begin
      yield
    rescue KeepAliveDisconnected
      yield
    end
  end

  def create_request(method, uri, query, body, extheader)
    method = method.to_s.upcase
    if extheader.is_a?(Hash)
      extheader = extheader.to_a
    else
      extheader = extheader.dup
    end
    boundary = nil
    if body
      _, content_type = extheader.find { |key, value|
        key.downcase == 'content-type'
      }
      if content_type
        if /\Amultipart/ =~ content_type
          if content_type =~ /boundary=(.+)\z/
            boundary = $1
          else
            boundary = create_boundary
            content_type = "#{content_type}; boundary=#{boundary}"
            extheader = override_header(extheader, 'Content-Type', content_type)
          end
        end
      elsif method == 'POST'
        if file_in_form_data?(body)
          boundary = create_boundary
          content_type = "multipart/form-data; boundary=#{boundary}"
        else
          content_type = 'application/x-www-form-urlencoded'
        end
        extheader << ['Content-Type', content_type]
      end
    end
    req = HTTP::Message.new_request(method, uri, query, body, boundary)
    extheader.each do |key, value|
      req.header.add(key, value)
    end
    if @cookie_manager && cookie = @cookie_manager.find(uri)
      req.header.add('Cookie', cookie)
    end
    req
  end

  def create_boundary
    Digest::SHA1.hexdigest(Time.now.to_s)
  end

  def file_in_form_data?(body)
    HTTP::Message.multiparam_query?(body) &&
      body.any? { |k, v| HTTP::Message.file?(v) }
  end

  def override_header(extheader, key, value)
    result = []
    extheader.each do |k, v|
      if k.downcase == key.downcase
        result << [key, value]
      else
        result << [k, v]
      end
    end
    result
  end

  NO_PROXY_HOSTS = ['localhost']

  def no_proxy?(uri)
    if !@proxy or NO_PROXY_HOSTS.include?(uri.host)
      return true
    end
    unless @no_proxy
      return false
    end
    @no_proxy.scan(/([^:,]+)(?::(\d+))?/) do |host, port|
      if /(\A|\.)#{Regexp.quote(host)}\z/i =~ uri.host &&
          (!port || uri.port == port.to_i)
        return true
      end
    end
    false
  end

  # !! CAUTION !!
  #   Method 'do_get*' runs under MT conditon. Be careful to change.
  def do_get_block(req, proxy, conn, &block)
    @request_filter.each do |filter|
      filter.filter_request(req)
    end
    if str = @test_loopback_response.shift
      dump_dummy_request_response(req.body.dump, str) if @debug_dev
      conn.push(HTTP::Message.new_response(str))
      return
    end
    content = block ? nil : ''
    res = HTTP::Message.new_response(content)
    @debug_dev << "= Request\n\n" if @debug_dev
    sess = @session_manager.query(req, proxy)
    res.peer_cert = sess.ssl_peer_cert
    @debug_dev << "\n\n= Response\n\n" if @debug_dev
    do_get_header(req, res, sess)
    conn.push(res)
    sess.get_body do |part|
      if block
        block.call(res, part)
      else
        content << part
      end
    end
    @session_manager.keep(sess) unless sess.closed?
    commands = @request_filter.collect { |filter|
      filter.filter_response(req, res)
    }
    if commands.find { |command| command == :retry }
      raise RetryableResponse.new
    end
  end

  def do_get_stream(req, proxy, conn)
    @request_filter.each do |filter|
      filter.filter_request(req)
    end
    if str = @test_loopback_response.shift
      dump_dummy_request_response(req.body.dump, str) if @debug_dev
      conn.push(HTTP::Message.new_response(StringIO.new(str)))
      return
    end
    piper, pipew = IO.pipe
    res = HTTP::Message.new_response(piper)
    @debug_dev << "= Request\n\n" if @debug_dev
    sess = @session_manager.query(req, proxy)
    res.peer_cert = sess.ssl_peer_cert
    @debug_dev << "\n\n= Response\n\n" if @debug_dev
    do_get_header(req, res, sess)
    conn.push(res)
    sess.get_body do |part|
      pipew.write(part)
    end
    pipew.close
    @session_manager.keep(sess) unless sess.closed?
    _ = @request_filter.collect { |filter|
      filter.filter_response(req, res)
    }
    # ignore commands (not retryable in async mode)
  end

  def do_get_header(req, res, sess)
    res.http_version, res.status, res.reason, headers = sess.get_header
    headers.each do |key, value|
      res.header.add(key, value)
    end
    if @cookie_manager
      res.header['set-cookie'].each do |cookie|
        @cookie_manager.parse(cookie, req.header.request_uri)
      end
    end
  end

  def dump_dummy_request_response(req, res)
    @debug_dev << "= Dummy Request\n\n"
    @debug_dev << req
    @debug_dev << "\n\n= Dummy Response\n\n"
    @debug_dev << res
  end
end<|MERGE_RESOLUTION|>--- conflicted
+++ resolved
@@ -328,14 +328,11 @@
   # An array of response HTTP String (not a HTTP message body) which is used
   # for loopback test.  See test/* to see how to use it.
   attr_proxy(:test_loopback_http_response)
-<<<<<<< HEAD
   # Decompress a compressed (with gzip or deflate) content body transparently. false by default.
   attr_proxy(:transparent_gzip_decompression, true)
-=======
   # Local IP Address to bind() local side of the socket to
-  attr_proxy(:local_host,true)
-  attr_proxy(:local_port,true)
->>>>>>> e4645964
+  attr_proxy(:local_host, true)
+  attr_proxy(:local_port, true)
 
   # Default extheader for PROPFIND request.
   PROPFIND_DEFAULT_EXTHEADER = { 'Depth' => '0' }

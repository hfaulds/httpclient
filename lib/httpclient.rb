# HTTPClient - HTTP client library.
# Copyright (C) 2000-2009  NAKAMURA, Hiroshi  <nahi@ruby-lang.org>.
#
# This program is copyrighted free software by NAKAMURA, Hiroshi.  You can
# redistribute it and/or modify it under the same terms of Ruby's license;
# either the dual license version in 2003, or any later version.


require 'stringio'
require 'digest/sha1'

# Extra library
require 'httpclient/version'
require 'httpclient/util'
require 'httpclient/ssl_config'
require 'httpclient/connection'
require 'httpclient/session'
require 'httpclient/http'
require 'httpclient/auth'
require 'httpclient/cookie'

# :main:HTTPClient
# The HTTPClient class provides several methods for accessing Web resources
# via HTTP.
#
# HTTPClient instance is designed to be MT-safe.  You can call a HTTPClient
# instance from several threads without synchronization after setting up an
# instance.
#
#   clnt = HTTPClient.new
#   clnt.set_cookie_store('/home/nahi/cookie.dat')
#   urls.each do |url|
#     Thread.new(url) do |u|
#       p clnt.head(u).status
#     end
#   end
#
# == How to use
#
# At first, how to create your client.  See initialize for more detail.
#
# 1. Create simple client.
#
#     clnt = HTTPClient.new
#
# 2. Accessing resources through HTTP proxy.  You can use environment
#    variable 'http_proxy' or 'HTTP_PROXY' instead.
#
#     clnt = HTTPClient.new('http://myproxy:8080')
#
# === How to retrieve web resources
#
# See get and get_content.
#
# 1. Get content of specified URL.  It returns HTTP::Message object and
#    calling 'body' method of it returns a content String.
#
#     puts clnt.get('http://dev.ctor.org/').body
#
# 2. For getting content directly, use get_content.  It follows redirect
#    response and returns a String of whole result.
#
#     puts clnt.get_content('http://dev.ctor.org/')
#
# 3. You can pass :follow_redirect option to follow redirect response in get.
#
#     puts clnt.get('http://dev.ctor.org/', :follow_redirect => true)
#
# 4. Get content as chunks of String.  It yields chunks of String.
#
#     clnt.get_content('http://dev.ctor.org/') do |chunk|
#       puts chunk
#     end
#
# === Invoking other HTTP methods
#
<<<<<<< HEAD
# See head, get, post, put, delete, options, propfind, proppatch and trace.
=======
# See head, get, post, put, patch, delete, options, propfind, proppatch and trace.
>>>>>>> be5af83e
# It returns a HTTP::Message instance as a response.
#
# 1. Do HEAD request.
#
#     res = clnt.head(uri)
#     p res.header['Last-Modified'][0]
#
# 2. Do GET request with query.
#
#     query = { 'keyword' => 'ruby', 'lang' => 'en' }
#     res = clnt.get(uri, query)
#     p res.status
#     p res.contenttype
#     p res.header['X-Custom']
#     puts res.body
#
#    You can also use keyword argument style.
#
#     res = clnt.get(uri, :query => { :keyword => 'ruby', :lang => 'en' })
#
# === How to POST
#
# See post.
#
# 1. Do POST a form data.
#
#     body = { 'keyword' => 'ruby', 'lang' => 'en' }
#     res = clnt.post(uri, body)
#
#    Keyword argument style.
#
#     res = clnt.post(uri, :body => ...)
#
# 2. Do multipart file upload with POST.  No need to set extra header by
#    yourself from httpclient/2.1.4.
#
#     File.open('/tmp/post_data') do |file|
#       body = { 'upload' => file, 'user' => 'nahi' }
#       res = clnt.post(uri, body)
#     end
#
# 3. Do multipart wth custom body.
#
#     File.open('/tmp/post_data') do |file|
#       body = [{ 'Content-Type' => 'application/atom+xml; charset=UTF-8',
#                 :content => '<entry>...</entry>' },
#               { 'Content-Type' => 'video/mp4',
#                 'Content-Transfer-Encoding' => 'binary',
#                 :content => file }]
#       res = clnt.post(uri, body)
#     end
#
# === Accessing via SSL
#
# Ruby needs to be compiled with OpenSSL.
#
# 1. Get content of specified URL via SSL.
#    Just pass an URL which starts with 'https://'.
#
#     https_url = 'https://www.rsa.com'
#     clnt.get(https_url)
#
# 2. Getting peer certificate from response.
#
#     res = clnt.get(https_url)
#     p res.peer_cert #=> returns OpenSSL::X509::Certificate
#
# 3. Configuring OpenSSL options.  See HTTPClient::SSLConfig for more details.
#
#     user_cert_file = 'cert.pem'
#     user_key_file = 'privkey.pem'
#     clnt.ssl_config.set_client_cert_file(user_cert_file, user_key_file)
#     clnt.get(https_url)
#
# === Handling Cookies
#
# 1. Using volatile Cookies.  Nothing to do.  HTTPClient handles Cookies.
#
#     clnt = HTTPClient.new
#     res = clnt.get(url1) # receives Cookies.
#     res = clnt.get(url2) # sends Cookies if needed.
#     p res.cookies
#
# 2. Saving non volatile Cookies to a specified file.  Need to set a file at
#    first and invoke save method at last.
#
#     clnt = HTTPClient.new
#     clnt.set_cookie_store('/home/nahi/cookie.dat')
#     clnt.get(url)
#     ...
#     clnt.save_cookie_store
#
# 3. Disabling Cookies.
#
#     clnt = HTTPClient.new
#     clnt.cookie_manager = nil
#
# === Configuring authentication credentials
#
# 1. Authentication with Web server.  Supports BasicAuth, DigestAuth, and
#    Negotiate/NTLM (requires ruby/ntlm module).
#
#     clnt = HTTPClient.new
#     domain = 'http://dev.ctor.org/http-access2/'
#     user = 'user'
#     password = 'user'
#     clnt.set_auth(domain, user, password)
#     p clnt.get('http://dev.ctor.org/http-access2/login').status
#
# 2. Authentication with Proxy server.  Supports BasicAuth and NTLM
#    (requires win32/sspi)
#
#     clnt = HTTPClient.new(proxy)
#     user = 'proxy'
#     password = 'proxy'
#     clnt.set_proxy_auth(user, password)
#     p clnt.get(url)
#
# === Invoking HTTP methods with custom header
#
# Pass a Hash or an Array for header argument.
#
#     header = { 'Accept' => 'text/html' }
#     clnt.get(uri, query, header)
#
#     header = [['Accept', 'image/jpeg'], ['Accept', 'image/png']]
#     clnt.get_content(uri, query, header)
#
# === Invoking HTTP methods asynchronously
#
# See head_async, get_async, post_async, put_async, delete_async,
# options_async, propfind_async, proppatch_async, and trace_async.
# It immediately returns a HTTPClient::Connection instance as a returning value.
#
#     connection = clnt.post_async(url, body)
#     print 'posting.'
#     while true
#       break if connection.finished?
#       print '.'
#       sleep 1
#     end
#     puts '.'
#     res = connection.pop
#     p res.status
#     p res.body.read # res.body is an IO for the res of async method.
#
# === Shortcut methods
#
# You can invoke get_content, get, etc. without creating HTTPClient instance.
#
#   ruby -rhttpclient -e 'puts HTTPClient.get_content(ARGV.shift)' http://dev.ctor.org/
#   ruby -rhttpclient -e 'p HTTPClient.head(ARGV.shift).header["last-modified"]' http://dev.ctor.org/
#
class HTTPClient
  RUBY_VERSION_STRING = "ruby #{RUBY_VERSION} (#{RUBY_RELEASE_DATE})"
  LIB_NAME = "(#{VERSION}, #{RUBY_VERSION_STRING})"

  include Util

  # Raised for indicating running environment configuration error for example
  # accessing via SSL under the ruby which is not compiled with OpenSSL.
  class ConfigurationError < StandardError
  end

  # Raised for indicating HTTP response error.
  class BadResponseError < RuntimeError
    # HTTP::Message:: a response
    attr_reader :res

    def initialize(msg, res = nil) # :nodoc:
      super(msg)
      @res = res
    end
  end

  # Raised for indicating a timeout error.
  class TimeoutError < RuntimeError
  end

  # Raised for indicating a connection timeout error.
  # You can configure connection timeout via HTTPClient#connect_timeout=.
  class ConnectTimeoutError < TimeoutError
  end

  # Raised for indicating a request sending timeout error.
  # You can configure request sending timeout via HTTPClient#send_timeout=.
  class SendTimeoutError < TimeoutError
  end

  # Raised for indicating a response receiving timeout error.
  # You can configure response receiving timeout via
  # HTTPClient#receive_timeout=.
  class ReceiveTimeoutError < TimeoutError
  end

  # Deprecated.  just for backward compatibility
  class Session
    BadResponse = ::HTTPClient::BadResponseError
  end

  class << self
    %w(get_content post_content head get post put delete options propfind proppatch trace).each do |name|
      eval <<-EOD
        def #{name}(*arg, &block)
          clnt = new
          begin
            clnt.#{name}(*arg, &block)
          ensure
            clnt.reset_all
          end
        end
      EOD
    end

  private

    def attr_proxy(symbol, assignable = false)
      name = symbol.to_s
      define_method(name) {
        @session_manager.__send__(name)
      }
      if assignable
        aname = name + '='
        define_method(aname) { |rhs|
          reset_all
          @session_manager.__send__(aname, rhs)
        }
      end
    end
  end

  # HTTPClient::SSLConfig:: SSL configurator.
  attr_reader :ssl_config
  # WebAgent::CookieManager:: Cookies configurator.
  attr_accessor :cookie_manager
  # An array of response HTTP message body String which is used for loop-back
  # test.  See test/* to see how to use it.  If you want to do loop-back test
  # of HTTP header, use test_loopback_http_response instead.
  attr_reader :test_loopback_response
  # An array of request filter which can trap HTTP request/response.
  # See HTTPClient::WWWAuth to see how to use it.
  attr_reader :request_filter
  # HTTPClient::ProxyAuth:: Proxy authentication handler.
  attr_reader :proxy_auth
  # HTTPClient::WWWAuth:: WWW authentication handler.
  attr_reader :www_auth
  # How many times get_content and post_content follows HTTP redirect.
  # 10 by default.
  attr_accessor :follow_redirect_count

  # Set HTTP version as a String:: 'HTTP/1.0' or 'HTTP/1.1'
  attr_proxy(:protocol_version, true)
  # Connect timeout in sec.
  attr_proxy(:connect_timeout, true)
  # Request sending timeout in sec.
  attr_proxy(:send_timeout, true)
  # Response receiving timeout in sec.
  attr_proxy(:receive_timeout, true)
  # Reuse the same connection within this timeout in sec. from last used.
  attr_proxy(:keep_alive_timeout, true)
  # Size of reading block for non-chunked response.
  attr_proxy(:read_block_size, true)
  # Negotiation retry count for authentication.  5 by default.
  attr_proxy(:protocol_retry_count, true)
  # if your ruby is older than 2005-09-06, do not set socket_sync = false to
  # avoid an SSL socket blocking bug in openssl/buffering.rb.
  attr_proxy(:socket_sync, true)
  # User-Agent header in HTTP request.
  attr_proxy(:agent_name, true)
  # From header in HTTP request.
  attr_proxy(:from, true)
  # An array of response HTTP String (not a HTTP message body) which is used
  # for loopback test.  See test/* to see how to use it.
  attr_proxy(:test_loopback_http_response)
  # Decompress a compressed (with gzip or deflate) content body transparently. false by default.
  attr_proxy(:transparent_gzip_decompression, true)
  # Local socket address. Set HTTPClient#socket_local.host and HTTPClient#socket_local.port to specify local binding hostname and port of TCP socket.
  attr_proxy(:socket_local, true)

  # Default header for PROPFIND request.
  PROPFIND_DEFAULT_EXTHEADER = { 'Depth' => '0' }

  # Default User-Agent header
  DEFAULT_AGENT_NAME = 'HTTPClient/1.0'

  # Creates a HTTPClient instance which manages sessions, cookies, etc.
  #
  # HTTPClient.new takes 3 optional arguments for proxy url string,
  # User-Agent String and From header String.  User-Agent and From are embedded
  # in HTTP request Header if given.  No User-Agent and From header added
  # without setting it explicitly.
  #
  #   proxy = 'http://myproxy:8080'
  #   agent_name = 'MyAgent/0.1'
  #   from = 'from@example.com'
  #   HTTPClient.new(proxy, agent_name, from)
  #
  # You can use a keyword argument style Hash.  Keys are :proxy, :agent_name
  # and :from.
  #
  #   HTTPClient.new(:agent_name => 'MyAgent/0.1')
  def initialize(*args)
    proxy, agent_name, from = keyword_argument(args, :proxy, :agent_name, :from)
    @proxy = nil        # assigned later.
    @no_proxy = nil
    @no_proxy_regexps = []
    @www_auth = WWWAuth.new
    @proxy_auth = ProxyAuth.new
    @request_filter = [@proxy_auth, @www_auth]
    @debug_dev = nil
    @redirect_uri_callback = method(:default_redirect_uri_callback)
    @test_loopback_response = []
    @session_manager = SessionManager.new(self)
    @session_manager.agent_name = agent_name || DEFAULT_AGENT_NAME
    @session_manager.from = from
    @session_manager.ssl_config = @ssl_config = SSLConfig.new(self)
    @cookie_manager = WebAgent::CookieManager.new
    @follow_redirect_count = 10
    load_environment
    self.proxy = proxy if proxy
    keep_webmock_compat
  end

  # webmock 1.6.2 depends on HTTP::Message#body.content to work.
  # let's keep it work iif webmock is loaded for a while.
  def keep_webmock_compat
    if respond_to?(:do_get_block_with_webmock)
      ::HTTP::Message.module_eval do
        def body
          def (o = self.content).content
            self
          end
          o
        end
      end
    end
  end

  # Returns debug device if exists.  See debug_dev=.
  def debug_dev
    @debug_dev
  end

  # Sets debug device.  Once debug device is set, all HTTP requests and
  # responses are dumped to given device.  dev must respond to << for dump.
  #
  # Calling this method resets all existing sessions.
  def debug_dev=(dev)
    @debug_dev = dev
    reset_all
    @session_manager.debug_dev = dev
  end

  # Returns URI object of HTTP proxy if exists.
  def proxy
    @proxy
  end

  # Sets HTTP proxy used for HTTP connection.  Given proxy can be an URI,
  # a String or nil.  You can set user/password for proxy authentication like
  # HTTPClient#proxy = 'http://user:passwd@myproxy:8080'
  #
  # You can use environment variable 'http_proxy' or 'HTTP_PROXY' for it.
  # You need to use 'cgi_http_proxy' or 'CGI_HTTP_PROXY' instead if you run
  # HTTPClient from CGI environment from security reason. (HTTPClient checks
  # 'REQUEST_METHOD' environment variable whether it's CGI or not)
  #
  # Calling this method resets all existing sessions.
  def proxy=(proxy)
    if proxy.nil? || proxy.to_s.empty?
      @proxy = nil
      @proxy_auth.reset_challenge
    else
      @proxy = urify(proxy)
      if @proxy.scheme == nil or @proxy.scheme.downcase != 'http' or
          @proxy.host == nil or @proxy.port == nil
        raise ArgumentError.new("unsupported proxy #{proxy}")
      end
      @proxy_auth.reset_challenge
      if @proxy.user || @proxy.password
        @proxy_auth.set_auth(@proxy.user, @proxy.password)
      end
    end
    reset_all
    @session_manager.proxy = @proxy
    @proxy
  end

  # Returns NO_PROXY setting String if given.
  def no_proxy
    @no_proxy
  end

  # Sets NO_PROXY setting String.  no_proxy must be a comma separated String.
  # Each entry must be 'host' or 'host:port' such as;
  # HTTPClient#no_proxy = 'example.com,example.co.jp:443'
  #
  # 'localhost' is treated as a no_proxy site regardless of explicitly listed.
  # HTTPClient checks given URI objects before accessing it.
  # 'host' is tail string match.  No IP-addr conversion.
  #
  # You can use environment variable 'no_proxy' or 'NO_PROXY' for it.
  #
  # Calling this method resets all existing sessions.
  def no_proxy=(no_proxy)
    @no_proxy = no_proxy
    @no_proxy_regexps.clear
    if @no_proxy
      @no_proxy.scan(/([^:,]+)(?::(\d+))?/) do |host, port|
        if host[0] == ?.
          regexp = /#{Regexp.quote(host)}\z/i
        else
          regexp = /(\A|\.)#{Regexp.quote(host)}\z/i
        end
        @no_proxy_regexps << [regexp, port]
      end
    end
    reset_all
  end

  # Sets credential for Web server authentication.
  # domain:: a String or an URI to specify where HTTPClient should use this
  #       credential.  If you set uri to nil, HTTPClient uses this credential
  #       wherever a server requires it.
  # user:: username String.
  # passwd:: password String.
  #
  # You can set multiple credentials for each uri.
  #
  #   clnt.set_auth('http://www.example.com/foo/', 'foo_user', 'passwd')
  #   clnt.set_auth('http://www.example.com/bar/', 'bar_user', 'passwd')
  #
  # Calling this method resets all existing sessions.
  def set_auth(domain, user, passwd)
    uri = urify(domain)
    @www_auth.set_auth(uri, user, passwd)
    reset_all
  end

  # Deprecated.  Use set_auth instead.
  def set_basic_auth(domain, user, passwd)
    uri = urify(domain)
    @www_auth.basic_auth.set(uri, user, passwd)
    reset_all
  end

  # Sets credential for Proxy authentication.
  # user:: username String.
  # passwd:: password String.
  #
  # Calling this method resets all existing sessions.
  def set_proxy_auth(user, passwd)
    @proxy_auth.set_auth(user, passwd)
    reset_all
  end

  # Sets the filename where non-volatile Cookies be saved by calling
  # save_cookie_store.
  # This method tries to load and managing Cookies from the specified file.
  #
  # Calling this method resets all existing sessions.
  def set_cookie_store(filename)
    @cookie_manager.cookies_file = filename
    @cookie_manager.load_cookies if filename
    reset_all
  end

  # Try to save Cookies to the file specified in set_cookie_store.  Unexpected
  # error will be raised if you don't call set_cookie_store first.
  # (interface mismatch between WebAgent::CookieManager implementation)
  def save_cookie_store
    @cookie_manager.save_cookies
  end

  # Returns stored cookies.
  def cookies
    if @cookie_manager
      @cookie_manager.cookies
    end
  end

  # Sets callback proc when HTTP redirect status is returned for get_content
  # and post_content.  default_redirect_uri_callback is used by default.
  #
  # If you need strict implementation which does not allow relative URI
  # redirection, set strict_redirect_uri_callback instead.
  #
  #   clnt.redirect_uri_callback = clnt.method(:strict_redirect_uri_callback)
  #
  def redirect_uri_callback=(redirect_uri_callback)
    @redirect_uri_callback = redirect_uri_callback
  end

  # Retrieves a web resource.
  #
  # uri:: a String or an URI object which represents an URL of web resource.
  # query:: a Hash or an Array of query part of URL.
  #         e.g. { "a" => "b" } => 'http://host/part?a=b'.
  #         Give an array to pass multiple value like
  #         [["a", "b"], ["a", "c"]] => 'http://host/part?a=b&a=c'.
  # header:: a Hash or an Array of extra headers.  e.g.
  #          { 'Accept' => 'text/html' } or
  #          [['Accept', 'image/jpeg'], ['Accept', 'image/png']].
  # &block:: Give a block to get chunked message-body of response like
  #          get_content(uri) { |chunked_body| ... }.
  #          Size of each chunk may not be the same.
  #
  # get_content follows HTTP redirect status (see HTTP::Status.redirect?)
  # internally and try to retrieve content from redirected URL.  See
  # redirect_uri_callback= how HTTP redirection is handled.
  #
  # If you need to get full HTTP response including HTTP status and headers,
  # use get method.  get returns HTTP::Message as a response and you need to
  # follow HTTP redirect by yourself if you need.
  def get_content(uri, *args, &block)
    query, header = keyword_argument(args, :query, :header)
    success_content(follow_redirect(:get, uri, query, nil, header || {}, &block))
  end

  # Posts a content.
  #
  # uri:: a String or an URI object which represents an URL of web resource.
  # body:: a Hash or an Array of body part. e.g.
  #          { "a" => "b" } => 'a=b'
  #        Give an array to pass multiple value like
  #          [["a", "b"], ["a", "c"]] => 'a=b&a=c'
  #        When you pass a File as a value, it will be posted as a
  #        multipart/form-data.  e.g.
  #          { 'upload' => file }
  #        You can also send custom multipart by passing an array of hashes.
  #        Each part must have a :content attribute which can be a file, all
  #        other keys will become headers.
  #          [{ 'Content-Type' => 'text/plain', :content => "some text" },
  #           { 'Content-Type' => 'video/mp4', :content => File.new('video.mp4') }]
  #          => <Two parts with custom Content-Type header>
  # header:: a Hash or an Array of extra headers. e.g.
  #            { 'Accept' => 'text/html' }
  #          or
  #            [['Accept', 'image/jpeg'], ['Accept', 'image/png']].
  # &block:: Give a block to get chunked message-body of response like
  #            post_content(uri) { |chunked_body| ... }.
  #          Size of each chunk may not be the same.
  #
  # post_content follows HTTP redirect status (see HTTP::Status.redirect?)
  # internally and try to post the content to redirected URL.  See
  # redirect_uri_callback= how HTTP redirection is handled.
  # Bear in mind that you should not depend on post_content because it sends
  # the same POST method to the new location which is prohibited in HTTP spec.
  #
  # If you need to get full HTTP response including HTTP status and headers,
  # use post method.
  def post_content(uri, *args, &block)
    body, header = keyword_argument(args, :body, :header)
    success_content(follow_redirect(:post, uri, nil, body, header || {}, &block))
  end

  # A method for redirect uri callback.  How to use:
  #   clnt.redirect_uri_callback = clnt.method(:strict_redirect_uri_callback)
  # This callback does not allow relative redirect such as
  #   Location: ../foo/
  # in HTTP header. (raises BadResponseError instead)
  def strict_redirect_uri_callback(uri, res)
    newuri = urify(res.header['location'][0])
    if https?(uri) && !https?(newuri)
      raise BadResponseError.new("redirecting to non-https resource")
    end
    if !http?(newuri) && !https?(newuri)
      raise BadResponseError.new("unexpected location: #{newuri}", res)
    end
    puts "redirect to: #{newuri}" if $DEBUG
    newuri
  end

  # A default method for redirect uri callback.  This method is used by
  # HTTPClient instance by default.
  # This callback allows relative redirect such as
  #   Location: ../foo/
  # in HTTP header.
  def default_redirect_uri_callback(uri, res)
    newuri = urify(res.header['location'][0])
    if !http?(newuri) && !https?(newuri)
      newuri = uri + newuri
      warn("could be a relative URI in location header which is not recommended")
      warn("'The field value consists of a single absolute URI' in HTTP spec")
    end
    if https?(uri) && !https?(newuri)
      raise BadResponseError.new("redirecting to non-https resource")
    end
    puts "redirect to: #{newuri}" if $DEBUG
    newuri
  end

  # Sends HEAD request to the specified URL.  See request for arguments.
  def head(uri, *args)
    request(:head, uri, argument_to_hash(args, :query, :header, :follow_redirect))
  end

  # Sends GET request to the specified URL.  See request for arguments.
  def get(uri, *args, &block)
    request(:get, uri, argument_to_hash(args, :query, :header, :follow_redirect), &block)
  end

  # Sends POST request to the specified URL.  See request for arguments.
  # You should not depend on :follow_redirect => true for POST method.  It
  # sends the same POST method to the new location which is prohibited in HTTP spec.
  def post(uri, *args, &block)
    request(:post, uri, argument_to_hash(args, :body, :header, :follow_redirect), &block)
  end

  # Sends PUT request to the specified URL.  See request for arguments.
  def put(uri, *args, &block)
    request(:put, uri, argument_to_hash(args, :body, :header), &block)
  end

  # Sends PATCH request to the specified URL.  See request for arguments.
  def patch(uri, *args, &block)
    request(:patch, uri, argument_to_hash(args, :body, :header), &block)
  end

  # Sends DELETE request to the specified URL.  See request for arguments.
  def delete(uri, *args, &block)
    request(:delete, uri, argument_to_hash(args, :body, :header), &block)
  end

  # Sends OPTIONS request to the specified URL.  See request for arguments.
  def options(uri, *args, &block)
    request(:options, uri, argument_to_hash(args, :header), &block)
  end

  # Sends PROPFIND request to the specified URL.  See request for arguments.
  def propfind(uri, *args, &block)
    request(:propfind, uri, argument_to_hash(args, :header), &block)
  end

  # Sends PROPPATCH request to the specified URL.  See request for arguments.
  def proppatch(uri, *args, &block)
    request(:proppatch, uri, argument_to_hash(args, :body, :header), &block)
  end

  # Sends TRACE request to the specified URL.  See request for arguments.
  def trace(uri, *args, &block)
    request('TRACE', uri, argument_to_hash(args, :query, :header), &block)
  end

  # Sends a request to the specified URL.
  #
  # method:: HTTP method to be sent.  method.to_s.upcase is used.
  # uri:: a String or an URI object which represents an URL of web resource.
  # query:: a Hash or an Array of query part of URL.
  #         e.g. { "a" => "b" } => 'http://host/part?a=b'
  #         Give an array to pass multiple value like
  #         [["a", "b"], ["a", "c"]] => 'http://host/part?a=b&a=c'
  # body:: a Hash or an Array of body part. e.g.
  #          { "a" => "b" }
  #          => 'a=b'
  #        Give an array to pass multiple value like
  #          [["a", "b"], ["a", "c"]]
  #          => 'a=b&a=c'.
  #        When the given method is 'POST' and the given body contains a file
  #        as a value, it will be posted as a multipart/form-data. e.g.
  #          { 'upload' => file }
  #        You can also send custom multipart by passing an array of hashes.
  #        Each part must have a :content attribute which can be a file, all
  #        other keys will become headers.
  #          [{ 'Content-Type' => 'text/plain', :content => "some text" },
  #           { 'Content-Type' => 'video/mp4', :content => File.new('video.mp4') }]
  #          => <Two parts with custom Content-Type header>
  #        See HTTP::Message.file? for actual condition of 'a file'.
  # header:: a Hash or an Array of extra headers.  e.g.
  #          { 'Accept' => 'text/html' } or
  #          [['Accept', 'image/jpeg'], ['Accept', 'image/png']].
  # &block:: Give a block to get chunked message-body of response like
  #          get(uri) { |chunked_body| ... }.
  #          Size of each chunk may not be the same.
  #
  # You can also pass a String as a body.  HTTPClient just sends a String as
  # a HTTP request message body.
  #
  # When you pass an IO as a body, HTTPClient sends it as a HTTP request with
  # chunked encoding (Transfer-Encoding: chunked in HTTP header) if IO does not
  # respond to :read. Bear in mind that some server application does not support
  # chunked request.  At least cgi.rb does not support it.
  def request(method, uri, *args, &block)
    query, body, header, follow_redirect = keyword_argument(args, :query, :body, :header, :follow_redirect)
    if [:post, :put, :patch].include?(method)
      body ||= ''
    end
    if method == :propfind
      header ||= PROPFIND_DEFAULT_EXTHEADER
    else
      header ||= {}
    end
    uri = urify(uri)
    if block
      filtered_block = proc { |res, str|
        block.call(str)
      }
    end
    if follow_redirect
      follow_redirect(method, uri, query, body, header, &block)
    else
      do_request(method, uri, query, body, header, &filtered_block)
    end
  end

  # Sends HEAD request in async style.  See request_async for arguments.
  # It immediately returns a HTTPClient::Connection instance as a result.
  def head_async(uri, *args)
    query, header = keyword_argument(args, :query, :header)
    request_async(:head, uri, query, nil, header || {})
  end

  # Sends GET request in async style.  See request_async for arguments.
  # It immediately returns a HTTPClient::Connection instance as a result.
  def get_async(uri, *args)
    query, header = keyword_argument(args, :query, :header)
    request_async(:get, uri, query, nil, header || {})
  end

  # Sends POST request in async style.  See request_async for arguments.
  # It immediately returns a HTTPClient::Connection instance as a result.
  def post_async(uri, *args)
    body, header = keyword_argument(args, :body, :header)
    request_async(:post, uri, nil, body || '', header || {})
  end

  # Sends PUT request in async style.  See request_async for arguments.
  # It immediately returns a HTTPClient::Connection instance as a result.
  def put_async(uri, *args)
    body, header = keyword_argument(args, :body, :header)
    request_async(:put, uri, nil, body || '', header || {})
  end

  # Sends PATCH request in async style.  See request_async for arguments.
  # It immediately returns a HTTPClient::Connection instance as a result.
  def patch_async(uri, *args)
    body, header = keyword_argument(args, :body, :header)
    request_async(:patch, uri, nil, body || '', header || {})
  end

  # Sends DELETE request in async style.  See request_async for arguments.
  # It immediately returns a HTTPClient::Connection instance as a result.
  def delete_async(uri, *args)
    header = keyword_argument(args, :header)
    request_async(:delete, uri, nil, nil, header || {})
  end

  # Sends OPTIONS request in async style.  See request_async for arguments.
  # It immediately returns a HTTPClient::Connection instance as a result.
  def options_async(uri, *args)
    header = keyword_argument(args, :header)
    request_async(:options, uri, nil, nil, header || {})
  end

  # Sends PROPFIND request in async style.  See request_async for arguments.
  # It immediately returns a HTTPClient::Connection instance as a result.
  def propfind_async(uri, *args)
    header = keyword_argument(args, :header)
    request_async(:propfind, uri, nil, nil, header || PROPFIND_DEFAULT_EXTHEADER)
  end

  # Sends PROPPATCH request in async style.  See request_async for arguments.
  # It immediately returns a HTTPClient::Connection instance as a result.
  def proppatch_async(uri, *args)
    body, header = keyword_argument(args, :body, :header)
    request_async(:proppatch, uri, nil, body, header || {})
  end

  # Sends TRACE request in async style.  See request_async for arguments.
  # It immediately returns a HTTPClient::Connection instance as a result.
  def trace_async(uri, *args)
    query, body, header = keyword_argument(args, :query, :body, :header)
    request_async(:trace, uri, query, body, header || {})
  end

  # Sends a request in async style.  request method creates new Thread for
  # HTTP connection and returns a HTTPClient::Connection instance immediately.
  #
  # Arguments definition is the same as request.
  def request_async(method, uri, query = nil, body = nil, header = {})
    uri = urify(uri)
    do_request_async(method, uri, query, body, header)
  end

  # Resets internal session for the given URL.  Keep-alive connection for the
  # site (host-port pair) is disconnected if exists.
  def reset(uri)
    uri = urify(uri)
    @session_manager.reset(uri)
  end

  # Resets all of internal sessions.  Keep-alive connections are disconnected.
  def reset_all
    @session_manager.reset_all
  end

private

  class RetryableResponse < StandardError # :nodoc:
  end

  class KeepAliveDisconnected < StandardError # :nodoc:
    attr_reader :sess
    def initialize(sess = nil)
      @sess = sess
    end
  end

  def do_request(method, uri, query, body, header, &block)
    conn = Connection.new
    res = nil
    if HTTP::Message.file?(body)
      pos = body.pos rescue nil
    end
    retry_count = @session_manager.protocol_retry_count
    proxy = no_proxy?(uri) ? nil : @proxy
    while retry_count > 0
      body.pos = pos if pos
      req = create_request(method, uri, query, body, header)
      begin
        protect_keep_alive_disconnected do
          do_get_block(req, proxy, conn, &block)
        end
        res = conn.pop
        break
      rescue RetryableResponse
        res = conn.pop
        retry_count -= 1
      end
    end
    res
  end

  def do_request_async(method, uri, query, body, header)
    conn = Connection.new
    t = Thread.new(conn) { |tconn|
      begin
        if HTTP::Message.file?(body)
          pos = body.pos rescue nil
        end
        retry_count = @session_manager.protocol_retry_count
        proxy = no_proxy?(uri) ? nil : @proxy
        while retry_count > 0
          body.pos = pos if pos
          req = create_request(method, uri, query, body, header)
          begin
            protect_keep_alive_disconnected do
              do_get_stream(req, proxy, tconn)
            end
            break
          rescue RetryableResponse
            retry_count -= 1
          end
        end
      rescue Exception
        conn.push $!
      end
    }
    conn.async_thread = t
    conn
  end

  def load_environment
    # http_proxy
    if getenv('REQUEST_METHOD')
      # HTTP_PROXY conflicts with the environment variable usage in CGI where
      # HTTP_* is used for HTTP header information.  Unlike open-uri, we
      # simply ignore http_proxy in CGI env and use cgi_http_proxy instead.
      self.proxy = getenv('cgi_http_proxy')
    else
      self.proxy = getenv('http_proxy')
    end
    # no_proxy
    self.no_proxy = getenv('no_proxy')
  end

  def getenv(name)
    ENV[name.downcase] || ENV[name.upcase]
  end

  def follow_redirect(method, uri, query, body, header, &block)
    uri = urify(uri)
    if block
      filtered_block = proc { |r, str|
        block.call(str) if r.ok?
      }
    end
    if HTTP::Message.file?(body)
      pos = body.pos rescue nil
    end
    retry_number = 0
    while retry_number < @follow_redirect_count
      body.pos = pos if pos
      res = do_request(method, uri, query, body, header, &filtered_block)
      if res.redirect?
        # See RFC2616 10.3.4
        # All browsers convert POST to GET on 302 redirects for historical reasons
        if res.see_other? || res.found?
          method = :get
          body = nil
          pos = nil
        end
        uri = urify(@redirect_uri_callback.call(uri, res))
        retry_number += 1
      else
        return res
      end
    end
    raise BadResponseError.new("retry count exceeded", res)
  end

  def success_content(res)
    if res.ok?
      return res.content
    else
      raise BadResponseError.new("unexpected response:\n#{res.header.dump}\n#{res.content}", res)
    end
  end

  def protect_keep_alive_disconnected
    begin
      yield
    rescue KeepAliveDisconnected => e
      if e.sess
        @session_manager.invalidate(e.sess.dest)
      end
      yield
    end
  end

  def create_request(method, uri, query, body, header)
    method = method.to_s.upcase
    if header.is_a?(Hash)
      header = header.to_a
    else
      header = header.dup
    end
    boundary = nil
    if body
      _, content_type = header.find { |key, value|
        key.downcase == 'content-type'
      }
      if content_type
        if /\Amultipart/ =~ content_type
          if content_type =~ /boundary=(.+)\z/
            boundary = $1
          else
            boundary = create_boundary
            content_type = "#{content_type}; boundary=#{boundary}"
            header = override_header(header, 'Content-Type', content_type)
          end
        end
      else
        if file_in_form_data?(body)
          boundary = create_boundary
          content_type = "multipart/form-data; boundary=#{boundary}"
        else
          content_type = 'application/x-www-form-urlencoded'
        end
        header << ['Content-Type', content_type]
      end
    end
    req = HTTP::Message.new_request(method, uri, query, body, boundary)
    header.each do |key, value|
      req.header.add(key.to_s, value)
    end
    if @cookie_manager && cookie = @cookie_manager.find(uri)
      req.header.add('Cookie', cookie)
    end
    req
  end

  def create_boundary
    Digest::SHA1.hexdigest(Time.now.to_s)
  end

  def file_in_form_data?(body)
    HTTP::Message.multiparam_query?(body) &&
      body.any? { |k, v| HTTP::Message.file?(v) }
  end

  def override_header(header, key, value)
    result = []
    header.each do |k, v|
      if k.downcase == key.downcase
        result << [key, value]
      else
        result << [k, v]
      end
    end
    result
  end

  NO_PROXY_HOSTS = ['localhost']

  def no_proxy?(uri)
    if !@proxy or NO_PROXY_HOSTS.include?(uri.host)
      return true
    end
    @no_proxy_regexps.each do |regexp, port|
      if !port || uri.port == port.to_i
        if regexp =~ uri.host
          return true
        end
      end
    end
    false
  end

  # !! CAUTION !!
  #   Method 'do_get*' runs under MT conditon. Be careful to change.
  def do_get_block(req, proxy, conn, &block)
    @request_filter.each do |filter|
      filter.filter_request(req)
    end
    if str = @test_loopback_response.shift
      dump_dummy_request_response(req.http_body.dump, str) if @debug_dev
      conn.push(HTTP::Message.new_response(str, req.header))
      return
    end
    content = block ? nil : ''
    res = HTTP::Message.new_response(content, req.header)
    @debug_dev << "= Request\n\n" if @debug_dev
    sess = @session_manager.query(req, proxy)
    res.peer_cert = sess.ssl_peer_cert
    @debug_dev << "\n\n= Response\n\n" if @debug_dev
    do_get_header(req, res, sess)
    conn.push(res)
    sess.get_body do |part|
      set_encoding(part, res.body_encoding)
      if block
        block.call(res, part)
      else
        content << part
      end
    end
    # there could be a race condition but it's OK to cache unreusable
    # connection because we do retry for that case.
    @session_manager.keep(sess) unless sess.closed?
    commands = @request_filter.collect { |filter|
      filter.filter_response(req, res)
    }
    if commands.find { |command| command == :retry }
      raise RetryableResponse.new
    end
  end

  def do_get_stream(req, proxy, conn)
    @request_filter.each do |filter|
      filter.filter_request(req)
    end
    if str = @test_loopback_response.shift
      dump_dummy_request_response(req.http_body.dump, str) if @debug_dev
      conn.push(HTTP::Message.new_response(StringIO.new(str), req.header))
      return
    end
    piper, pipew = IO.pipe
    res = HTTP::Message.new_response(piper, req.header)
    @debug_dev << "= Request\n\n" if @debug_dev
    sess = @session_manager.query(req, proxy)
    res.peer_cert = sess.ssl_peer_cert
    @debug_dev << "\n\n= Response\n\n" if @debug_dev
    do_get_header(req, res, sess)
    conn.push(res)
    sess.get_body do |part|
      set_encoding(part, res.body_encoding)
      pipew.write(part)
    end
    pipew.close
    @session_manager.keep(sess) unless sess.closed?
    _ = @request_filter.collect { |filter|
      filter.filter_response(req, res)
    }
    # ignore commands (not retryable in async mode)
  end

  def do_get_header(req, res, sess)
    res.http_version, res.status, res.reason, headers = sess.get_header
    res.header.set_headers(headers)
    if @cookie_manager
      res.header['set-cookie'].each do |cookie|
        @cookie_manager.parse(cookie, req.header.request_uri)
      end
    end
  end

  def dump_dummy_request_response(req, res)
    @debug_dev << "= Dummy Request\n\n"
    @debug_dev << req
    @debug_dev << "\n\n= Dummy Response\n\n"
    @debug_dev << res
  end

  def set_encoding(str, encoding)
    str.force_encoding(encoding) if encoding
  end
end<|MERGE_RESOLUTION|>--- conflicted
+++ resolved
@@ -74,11 +74,7 @@
 #
 # === Invoking other HTTP methods
 #
-<<<<<<< HEAD
-# See head, get, post, put, delete, options, propfind, proppatch and trace.
-=======
 # See head, get, post, put, patch, delete, options, propfind, proppatch and trace.
->>>>>>> be5af83e
 # It returns a HTTP::Message instance as a response.
 #
 # 1. Do HEAD request.
